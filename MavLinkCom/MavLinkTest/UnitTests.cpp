--- conflicted
+++ resolved
@@ -1,316 +1,312 @@
-// Copyright (c) Microsoft Corporation. All rights reserved.
-// Licensed under the MIT License.
-
-#include "UnitTests.h"
-#include <thread>
-#include <chrono>
-#include "Utils.hpp"
-#include "MavLinkVehicle.hpp"
-#include "MavLinkMessages.hpp"
-#include "MavLinkConnection.hpp"
-#include "MavLinkVideoStream.hpp"
-#include "MavLinkTcpServer.hpp"
-#include "MavLinkFtpClient.hpp"
-#include <boost/algorithm/string.hpp>
-#include <boost/filesystem.hpp>
-#include <boost/filesystem/fstream.hpp>
-#include "MavLinkSemaphore.hpp"
-#include <iostream>
-
-using namespace common_utils;
-using namespace mavlinkcom;
-
-void UnitTests::RunAll(std::string comPort, int boardRate)
-{
-	com_port_ = comPort;
-	baud_rate_ = boardRate;
-	if (comPort == "") {
-		throw std::runtime_error("unit tests need a serial connection to Pixhawk, please specify -serial argument");
-	}
-
-	RunTest("UdpPingTest", [=] { UdpPingTest(); });
-	RunTest("TcpPingTest", [=] { TcpPingTest(); });
-	RunTest("SendImageTest", [=] { SendImageTest(); });
-	RunTest("SerialPx4Test", [=] { SerialPx4Test(); });
-	RunTest("FtpTest", [=] { FtpTest(); });
-}
-
-void UnitTests::RunTest(const std::string& name, TestHandler handler)
-{
-	printf("%s: start\n", name.c_str());
-	try {
-		handler();
-		printf("------------- %s test passed --------------------\n", name.c_str());
-	}
-	catch (const std::exception& e) {
-		printf("------------- %s test failed: %s --------------- \n", name.c_str(), e.what());
-	}
-}
-
-void UnitTests::UdpPingTest() {
-
-	auto localConnection = MavLinkConnection::connectLocalUdp("jMavSim", "127.0.0.1", 14588);
-
-	MavLinkSemaphore  received;
-	auto id = localConnection->subscribe([&](std::shared_ptr<MavLinkConnection> connection, const MavLinkMessage& msg) {
-		printf("    Received message %d\n", msg.msgid);
-		received.post();
-	});
-
-	auto remoteConnection = MavLinkConnection::connectRemoteUdp("jMavSim", "127.0.0.1", "127.0.0.1", 14588);
-
-	// send a heartbeat
-	MavLinkHeartbeat hb;
-	hb.autopilot = 0;
-	hb.base_mode = 0;
-	hb.custom_mode = 0;
-	hb.mavlink_version = 3;
-	hb.system_status = 1;
-	hb.type = 1;
-
-	auto node = std::make_shared<MavLinkNode>(166, 1);
-	node->connect(remoteConnection);
-	node->sendMessage(hb);
-
-	if (!received.timed_wait(2000)) {
-		throw std::runtime_error("heartbeat not received after 2 seconds");
-	}
-	localConnection->unsubscribe(id);
-	localConnection->close();
-	remoteConnection->close();
-	node->close();
-}
-
-void UnitTests::TcpPingTest() {
-
-	const int testPort = 45166;
-
-	std::shared_ptr<MavLinkTcpServer> server = std::make_shared<MavLinkTcpServer>("127.0.0.1", testPort);
-	std::shared_ptr<MavLinkNode> serverNode;
-
-	server->acceptTcp("test", [&](std::shared_ptr<MavLinkConnection> con) {
-
-		serverNode = std::make_shared<MavLinkNode>(1, 1);
-		serverNode->connect(con);
-
-		// send a heartbeat to the client
-		MavLinkHeartbeat hb;
-		hb.autopilot = 0;
-		hb.base_mode = 0;
-		hb.custom_mode = 0;
-		hb.mavlink_version = 3;
-		hb.system_status = 1;
-		hb.type = 1;
-		serverNode->sendMessage(hb);
-	});
-
-	MavLinkSemaphore  received;
-	auto client = MavLinkConnection::connectTcp("local", "127.0.0.1", "127.0.0.1", testPort);
-	client->subscribe([&](std::shared_ptr<MavLinkConnection> connection, const MavLinkMessage& msg) {
-		printf("Received msg %d\n", msg.msgid);
-		received.post();
-	});
-
-	if (!received.timed_wait(2000)) {
-		throw std::runtime_error("heartbeat not received from server");
-	}
-
-	client->close();
-}
-
-void UnitTests::SerialPx4Test()
-{
-	auto connection = MavLinkConnection::connectSerial("px4", com_port_, baud_rate_);
-
-	int count = 0;
-	MavLinkSemaphore  received;
-
-	auto id = connection->subscribe([&](std::shared_ptr<MavLinkConnection> con, const MavLinkMessage& msg) {
-		//printf("    Received message %d\n", static_cast<int>(msg.msgid));
-		count++;
-		if (msg.msgid == 0) {
-			received.post();
-		}
-	});
-
-	if (!received.timed_wait(5000)) {
-		throw std::runtime_error("MavLink heartbeat is not being received over serial, please make sure PX4 is plugged in and the unit test is using the right COM port.");
-	}
-
-	printf("Received %d mavlink messages over serial port\n", count);
-	connection->unsubscribe(id);
-	connection->close();
-}
-
-class ImageServer {
-public:
-	ImageServer(std::shared_ptr<MavLinkConnection> con)
-	{
-		stream = std::make_shared<MavLinkVideoServer>(1, 1);
-		stream->connect(con);
-		con->subscribe([&](std::shared_ptr<MavLinkConnection> connection, const MavLinkMessage& msg) {
-			
-			MavLinkVideoServer::MavLinkVideoRequest req;
-			if (stream->hasVideoRequest(req))
-			{
-				printf("    server received request for video at %f frames every second\n", req.every_n_sec);
-			
-				int* image = new int[10000];
-				int size = sizeof(int) * 10000;
-				for (int i = 0; i < 10000; i++)
-				{
-					image[i] = i;
-				}
-				stream->sendFrame(reinterpret_cast<uint8_t*>(image), size, 100, 100, 0, 0);
-<<<<<<< HEAD
-				delete [] image;
-=======
-				delete[] image;
->>>>>>> 9f182446
-			}
-		});
-	}
-
-	std::shared_ptr<MavLinkVideoServer> stream;
-};
-
-void UnitTests::SendImageTest() {
-
-	const int testPort = 42316;
-	std::string testAddr = "127.0.0.1";
-
-	std::shared_ptr<MavLinkTcpServer> server = std::make_shared<MavLinkTcpServer>(testAddr, testPort);
-
-	// this is the server code, it will accept 1 connection from a client on port 14588
-	// for this unit test we are expecting a request to send an image.
-	server->acceptTcp("test", [&](std::shared_ptr<MavLinkConnection> con) {
-		this->server_ = new ImageServer(con);
-	});
-
-	// add a drone connection so the mavLinkCom can use it to send requests to the above server.
-	auto drone = MavLinkConnection::connectTcp("drone", testAddr, testAddr, testPort);
-
-	MavLinkVideoClient client{ 150, 1 };
-	client.connect(drone);
-	client.requestVideo(1, 1, false);
-
-	MavLinkVideoClient::MavLinkVideoFrame image;
-	int retries = 100;
-	while (!client.readNextFrame(image) && retries-- > 0) {
-		std::this_thread::sleep_for(std::chrono::milliseconds(100));
-	}
-
-	if (retries <= 0) {
-		// hmmm
-		throw std::runtime_error("no image received after timeout");
-	}
-	else {
-		std::vector<unsigned char> raw = image.data;
-		int* img = reinterpret_cast<int*>(raw.data());
-
-		for (int i = 0, n = static_cast<int>(raw.size() / 4); i < n; i++)
-		{
-			if (img[i] != i) {
-				throw std::runtime_error("corrupt image data received");
-			}
-		}
-	}
-	printf("    Received image %d bytes, width %d and height %d ok\n", static_cast<int>(image.data.size()), image.width, image.height);
-
-	return;
-}
-
-void UnitTests::FtpTest() {
-
-	auto connection = MavLinkConnection::connectSerial("px4", com_port_, baud_rate_);
-
-	MavLinkFtpClient ftp{ 166,1 };
-	ftp.connect(connection);
-
-	MavLinkFtpProgress progress;
-	std::vector<MavLinkFileInfo> files;
-	ftp.list(progress, "/fs/microsd", files);
-	if (progress.error != 0) {
-		throw std::runtime_error(Utils::stringf("unexpected error %d: '%s' from ftp list '/fs/microsd' command - does your pixhawk have an sd card?",
-			progress.error, progress.message.c_str()));
-	}
-	else 
-	{
-		printf("Found %d files in '/fs/microsd' folder\n", static_cast<int>(files.size()));
-	}
-
-	auto tempPath = boost::filesystem::temp_directory_path();
-	tempPath.append("ftptest.txt", boost::filesystem::path::codecvt());
-	boost::filesystem::ofstream stream(tempPath);
-
-	const char* TestPattern = "This is line %d\n";
-
-	for (int i = 0; i < 100; i++) {
-		std::string line = Utils::stringf(TestPattern, i);
-		stream << line;
-	}
-
-	stream.close();
-
-	std::string remotePath = "/fs/microsd/ftptest.txt";
-	std::string localPath = tempPath.generic_string();
-#if defined(_WIN32)
-	// I wish there was a cleaner way to do this, but I can't use tempPath.native() because on windows that is a wstring and on our linux build it is a string.
-	boost::replace_all(localPath, "/", "\\");
-#endif
-
-	ftp.put(progress, remotePath, localPath);
-
-	if (progress.error != 0) {
-		throw std::runtime_error(Utils::stringf("unexpected error %d: '%s' from ftp put command",
-			progress.error, progress.message.c_str()));
-	}
-	else
-	{
-		printf("put succeeded\n");
-	}
-
-	boost::filesystem::remove(tempPath);
-
-	ftp.get(progress, remotePath, localPath);
-
-	if (progress.error != 0) {
-		throw std::runtime_error(Utils::stringf("unexpected error %d: '%s' from ftp get command",
-			progress.error, progress.message.c_str()));
-	}
-
-	// verify the file contents.
-	boost::filesystem::ifstream istream(tempPath);
-
-	int count = 0;
-	std::string line;
-	std::getline(istream, line);
-	while (line.size() > 0) {
-		line += '\n';
-		std::string expected = Utils::stringf(TestPattern, count);
-		if (line != expected)
-		{
-			throw std::runtime_error(Utils::stringf("ftp local file contains unexpected contents '%s' on line %d\n", line.c_str(), count));
-		}
-		count++;
-		std::getline(istream, line);
-	}
-
-	printf("get succeeded\n");
-
-	istream.close();
-	boost::filesystem::remove(tempPath);
-
-	ftp.remove(progress, remotePath);
-
-	if (progress.error != 0) {
-		throw std::runtime_error(Utils::stringf("unexpected error %d: '%s' from ftp remove command",
-			progress.error, progress.message.c_str()));
-	}
-	else
-	{
-		printf("remove succeeded\n");
-	}
-
-
-}
+// Copyright (c) Microsoft Corporation. All rights reserved.
+// Licensed under the MIT License.
+
+#include "UnitTests.h"
+#include <thread>
+#include <chrono>
+#include "Utils.hpp"
+#include "MavLinkVehicle.hpp"
+#include "MavLinkMessages.hpp"
+#include "MavLinkConnection.hpp"
+#include "MavLinkVideoStream.hpp"
+#include "MavLinkTcpServer.hpp"
+#include "MavLinkFtpClient.hpp"
+#include <boost/algorithm/string.hpp>
+#include <boost/filesystem.hpp>
+#include <boost/filesystem/fstream.hpp>
+#include "MavLinkSemaphore.hpp"
+#include <iostream>
+
+using namespace common_utils;
+using namespace mavlinkcom;
+
+void UnitTests::RunAll(std::string comPort, int boardRate)
+{
+	com_port_ = comPort;
+	baud_rate_ = boardRate;
+	if (comPort == "") {
+		throw std::runtime_error("unit tests need a serial connection to Pixhawk, please specify -serial argument");
+	}
+
+	RunTest("UdpPingTest", [=] { UdpPingTest(); });
+	RunTest("TcpPingTest", [=] { TcpPingTest(); });
+	RunTest("SendImageTest", [=] { SendImageTest(); });
+	RunTest("SerialPx4Test", [=] { SerialPx4Test(); });
+	RunTest("FtpTest", [=] { FtpTest(); });
+}
+
+void UnitTests::RunTest(const std::string& name, TestHandler handler)
+{
+	printf("%s: start\n", name.c_str());
+	try {
+		handler();
+		printf("------------- %s test passed --------------------\n", name.c_str());
+	}
+	catch (const std::exception& e) {
+		printf("------------- %s test failed: %s --------------- \n", name.c_str(), e.what());
+	}
+}
+
+void UnitTests::UdpPingTest() {
+
+	auto localConnection = MavLinkConnection::connectLocalUdp("jMavSim", "127.0.0.1", 14588);
+
+	MavLinkSemaphore  received;
+	auto id = localConnection->subscribe([&](std::shared_ptr<MavLinkConnection> connection, const MavLinkMessage& msg) {
+		printf("    Received message %d\n", msg.msgid);
+		received.post();
+	});
+
+	auto remoteConnection = MavLinkConnection::connectRemoteUdp("jMavSim", "127.0.0.1", "127.0.0.1", 14588);
+
+	// send a heartbeat
+	MavLinkHeartbeat hb;
+	hb.autopilot = 0;
+	hb.base_mode = 0;
+	hb.custom_mode = 0;
+	hb.mavlink_version = 3;
+	hb.system_status = 1;
+	hb.type = 1;
+
+	auto node = std::make_shared<MavLinkNode>(166, 1);
+	node->connect(remoteConnection);
+	node->sendMessage(hb);
+
+	if (!received.timed_wait(2000)) {
+		throw std::runtime_error("heartbeat not received after 2 seconds");
+	}
+	localConnection->unsubscribe(id);
+	localConnection->close();
+	remoteConnection->close();
+	node->close();
+}
+
+void UnitTests::TcpPingTest() {
+
+	const int testPort = 45166;
+
+	std::shared_ptr<MavLinkTcpServer> server = std::make_shared<MavLinkTcpServer>("127.0.0.1", testPort);
+	std::shared_ptr<MavLinkNode> serverNode;
+
+	server->acceptTcp("test", [&](std::shared_ptr<MavLinkConnection> con) {
+
+		serverNode = std::make_shared<MavLinkNode>(1, 1);
+		serverNode->connect(con);
+
+		// send a heartbeat to the client
+		MavLinkHeartbeat hb;
+		hb.autopilot = 0;
+		hb.base_mode = 0;
+		hb.custom_mode = 0;
+		hb.mavlink_version = 3;
+		hb.system_status = 1;
+		hb.type = 1;
+		serverNode->sendMessage(hb);
+	});
+
+	MavLinkSemaphore  received;
+	auto client = MavLinkConnection::connectTcp("local", "127.0.0.1", "127.0.0.1", testPort);
+	client->subscribe([&](std::shared_ptr<MavLinkConnection> connection, const MavLinkMessage& msg) {
+		printf("Received msg %d\n", msg.msgid);
+		received.post();
+	});
+
+	if (!received.timed_wait(2000)) {
+		throw std::runtime_error("heartbeat not received from server");
+	}
+
+	client->close();
+}
+
+void UnitTests::SerialPx4Test()
+{
+	auto connection = MavLinkConnection::connectSerial("px4", com_port_, baud_rate_);
+
+	int count = 0;
+	MavLinkSemaphore  received;
+
+	auto id = connection->subscribe([&](std::shared_ptr<MavLinkConnection> con, const MavLinkMessage& msg) {
+		//printf("    Received message %d\n", static_cast<int>(msg.msgid));
+		count++;
+		if (msg.msgid == 0) {
+			received.post();
+		}
+	});
+
+	if (!received.timed_wait(5000)) {
+		throw std::runtime_error("MavLink heartbeat is not being received over serial, please make sure PX4 is plugged in and the unit test is using the right COM port.");
+	}
+
+	printf("Received %d mavlink messages over serial port\n", count);
+	connection->unsubscribe(id);
+	connection->close();
+}
+
+class ImageServer {
+public:
+	ImageServer(std::shared_ptr<MavLinkConnection> con)
+	{
+		stream = std::make_shared<MavLinkVideoServer>(1, 1);
+		stream->connect(con);
+		con->subscribe([&](std::shared_ptr<MavLinkConnection> connection, const MavLinkMessage& msg) {
+			
+			MavLinkVideoServer::MavLinkVideoRequest req;
+			if (stream->hasVideoRequest(req))
+			{
+				printf("    server received request for video at %f frames every second\n", req.every_n_sec);
+			
+				int* image = new int[10000];
+				int size = sizeof(int) * 10000;
+				for (int i = 0; i < 10000; i++)
+				{
+					image[i] = i;
+				}
+				stream->sendFrame(reinterpret_cast<uint8_t*>(image), size, 100, 100, 0, 0);
+				delete[] image;
+			}
+		});
+	}
+
+	std::shared_ptr<MavLinkVideoServer> stream;
+};
+
+void UnitTests::SendImageTest() {
+
+	const int testPort = 42316;
+	std::string testAddr = "127.0.0.1";
+
+	std::shared_ptr<MavLinkTcpServer> server = std::make_shared<MavLinkTcpServer>(testAddr, testPort);
+
+	// this is the server code, it will accept 1 connection from a client on port 14588
+	// for this unit test we are expecting a request to send an image.
+	server->acceptTcp("test", [&](std::shared_ptr<MavLinkConnection> con) {
+		this->server_ = new ImageServer(con);
+	});
+
+	// add a drone connection so the mavLinkCom can use it to send requests to the above server.
+	auto drone = MavLinkConnection::connectTcp("drone", testAddr, testAddr, testPort);
+
+	MavLinkVideoClient client{ 150, 1 };
+	client.connect(drone);
+	client.requestVideo(1, 1, false);
+
+	MavLinkVideoClient::MavLinkVideoFrame image;
+	int retries = 100;
+	while (!client.readNextFrame(image) && retries-- > 0) {
+		std::this_thread::sleep_for(std::chrono::milliseconds(100));
+	}
+
+	if (retries <= 0) {
+		// hmmm
+		throw std::runtime_error("no image received after timeout");
+	}
+	else {
+		std::vector<unsigned char> raw = image.data;
+		int* img = reinterpret_cast<int*>(raw.data());
+
+		for (int i = 0, n = static_cast<int>(raw.size() / 4); i < n; i++)
+		{
+			if (img[i] != i) {
+				throw std::runtime_error("corrupt image data received");
+			}
+		}
+	}
+	printf("    Received image %d bytes, width %d and height %d ok\n", static_cast<int>(image.data.size()), image.width, image.height);
+
+	return;
+}
+
+void UnitTests::FtpTest() {
+
+	auto connection = MavLinkConnection::connectSerial("px4", com_port_, baud_rate_);
+
+	MavLinkFtpClient ftp{ 166,1 };
+	ftp.connect(connection);
+
+	MavLinkFtpProgress progress;
+	std::vector<MavLinkFileInfo> files;
+	ftp.list(progress, "/fs/microsd", files);
+	if (progress.error != 0) {
+		throw std::runtime_error(Utils::stringf("unexpected error %d: '%s' from ftp list '/fs/microsd' command - does your pixhawk have an sd card?",
+			progress.error, progress.message.c_str()));
+	}
+	else 
+	{
+		printf("Found %d files in '/fs/microsd' folder\n", static_cast<int>(files.size()));
+	}
+
+	auto tempPath = boost::filesystem::temp_directory_path();
+	tempPath.append("ftptest.txt", boost::filesystem::path::codecvt());
+	boost::filesystem::ofstream stream(tempPath);
+
+	const char* TestPattern = "This is line %d\n";
+
+	for (int i = 0; i < 100; i++) {
+		std::string line = Utils::stringf(TestPattern, i);
+		stream << line;
+	}
+
+	stream.close();
+
+	std::string remotePath = "/fs/microsd/ftptest.txt";
+	std::string localPath = tempPath.generic_string();
+#if defined(_WIN32)
+	// I wish there was a cleaner way to do this, but I can't use tempPath.native() because on windows that is a wstring and on our linux build it is a string.
+	boost::replace_all(localPath, "/", "\\");
+#endif
+
+	ftp.put(progress, remotePath, localPath);
+
+	if (progress.error != 0) {
+		throw std::runtime_error(Utils::stringf("unexpected error %d: '%s' from ftp put command",
+			progress.error, progress.message.c_str()));
+	}
+	else
+	{
+		printf("put succeeded\n");
+	}
+
+	boost::filesystem::remove(tempPath);
+
+	ftp.get(progress, remotePath, localPath);
+
+	if (progress.error != 0) {
+		throw std::runtime_error(Utils::stringf("unexpected error %d: '%s' from ftp get command",
+			progress.error, progress.message.c_str()));
+	}
+
+	// verify the file contents.
+	boost::filesystem::ifstream istream(tempPath);
+
+	int count = 0;
+	std::string line;
+	std::getline(istream, line);
+	while (line.size() > 0) {
+		line += '\n';
+		std::string expected = Utils::stringf(TestPattern, count);
+		if (line != expected)
+		{
+			throw std::runtime_error(Utils::stringf("ftp local file contains unexpected contents '%s' on line %d\n", line.c_str(), count));
+		}
+		count++;
+		std::getline(istream, line);
+	}
+
+	printf("get succeeded\n");
+
+	istream.close();
+	boost::filesystem::remove(tempPath);
+
+	ftp.remove(progress, remotePath);
+
+	if (progress.error != 0) {
+		throw std::runtime_error(Utils::stringf("unexpected error %d: '%s' from ftp remove command",
+			progress.error, progress.message.c_str()));
+	}
+	else
+	{
+		printf("remove succeeded\n");
+	}
+
+
+}