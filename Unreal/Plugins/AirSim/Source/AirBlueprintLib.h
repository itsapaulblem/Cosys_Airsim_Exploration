// Copyright (c) Microsoft Corporation. All rights reserved.
// Licensed under the MIT License.

#pragma once

#include "CoreMinimal.h"
#include "Runtime/AssetRegistry/Public/AssetRegistryModule.h"
#include "GameFramework/Actor.h"
#include "Components/InputComponent.h"
#include "EngineUtils.h"
#include "GameFramework/PlayerInput.h"
#include "IImageWrapperModule.h"
#include "Kismet/BlueprintFunctionLibrary.h"
#include "Kismet/KismetMathLibrary.h"
#include "Components/MeshComponent.h"
#include "LandscapeProxy.h"
#include "Kismet/GameplayStatics.h"
#include "Kismet/KismetStringLibrary.h"
#include "Engine/World.h"
#include "Runtime/Landscape/Classes/LandscapeComponent.h"
#include "Runtime/Engine/Classes/Kismet/GameplayStatics.h"
#include "Runtime/Core/Public/HAL/FileManager.h"
#include "common/AirSimSettings.hpp"
#include <string>
#include <regex>
#include "AirBlueprintLib.generated.h"

UENUM(BlueprintType)
enum class LogDebugLevel : uint8
{
    Informational UMETA(DisplayName = "Informational"),
    Success UMETA(DisplayName = "Success"),
    Failure UMETA(DisplayName = "Failure"),
    Unimportant UMETA(DisplayName = "Unimportant")
};

/**
*
*/
UCLASS()
class UAirBlueprintLib : public UBlueprintFunctionLibrary
{
    GENERATED_BODY()

public:
    static void OnBeginPlay();
    static void OnEndPlay();
    static void LogMessageString(const std::string& prefix, const std::string& suffix, LogDebugLevel level, float persist_sec = 60);
    UFUNCTION(BlueprintCallable, Category = "Utils")
    static void LogMessage(const FString& prefix, const FString& suffix, LogDebugLevel level, float persist_sec = 60);
    static float GetWorldToMetersScale(const AActor* context);
    template <typename T>
    static T* GetActorComponent(AActor* actor, FString name);

    template <typename T>
    static T* FindActor(const UObject* context, FString name)
    {
        FName name_n = FName(*name);
        for (TActorIterator<AActor> It(context->GetWorld(), T::StaticClass()); It; ++It) {
            AActor* Actor = *It;
            if (!Actor->IsPendingKill() && (Actor->ActorHasTag(name_n) || Actor->GetName().Compare(name) == 0)) {
                return static_cast<T*>(Actor);
            }
        }
        return nullptr;
    }

    template <typename T>
    static void FindAllActor(const UObject* context, TArray<AActor*>& foundActors)
    {
        UGameplayStatics::GetAllActorsOfClass(context, T::StaticClass(), foundActors);
    }

<<<<<<< HEAD
    static std::vector<std::string> ListMatchingActorsOriginal(const UObject* context, const std::string& name_regex);
    static std::vector<std::string> ListMatchingActors(const UObject *context, const std::string& name_regex);

    static bool HasObstacle(const AActor* actor, const FVector& start, const FVector& end,
        const AActor* ignore_actor = nullptr, ECollisionChannel collision_channel = ECC_Visibility);
	static bool GetObstacle(const AActor* actor, const FVector& start, const FVector& end,
		FHitResult& hit, const AActor* ignore_actor = nullptr, ECollisionChannel collision_channel = ECC_Visibility);
	static bool GetObstacleAdv(const AActor* actor, const FVector& start, const FVector& end,
		FHitResult& hit, TArray<AActor*>& ignore_actors, ECollisionChannel collision_channel = ECC_Visibility, bool trace_complex = false, bool get_material = false);
=======
    static std::vector<std::string> ListMatchingActors(const UObject* context, const std::string& name_regex);
    UFUNCTION(BlueprintCallable, Category = "AirSim|LevelAPI")
    static bool loadLevel(UObject* context, const FString& level_name);
    UFUNCTION(BlueprintCallable, Category = "AirSim|LevelAPI")
    static bool spawnPlayer(UWorld* context);
    UFUNCTION(BlueprintPure, Category = "AirSim|LevelAPI")
    static TArray<FName> ListWorldsInRegistry();
    static UObject* GetMeshFromRegistry(const std::string& load_object);
    static void GenerateAssetRegistryMap(const UObject* context, TMap<FString, FAssetData>& asset_map);
    static void GenerateActorMap(const UObject* context, TMap<FString, AActor*>& scene_object_map);

    UFUNCTION(BlueprintCallable, Category = "AirSim")
    static bool RunConsoleCommand(const AActor* context, const FString& command);

    static bool HasObstacle(const AActor* actor, const FVector& start, const FVector& end,
                            const AActor* ignore_actor = nullptr, ECollisionChannel collision_channel = ECC_Visibility);
    static bool GetObstacle(const AActor* actor, const FVector& start, const FVector& end,
                            FHitResult& hit, const AActor* ignore_actor = nullptr, ECollisionChannel collision_channel = ECC_Visibility);
>>>>>>> 9c84fc13
    static bool GetLastObstaclePosition(const AActor* actor, const FVector& start, const FVector& end,
                                        FHitResult& hit, const AActor* ignore_actor = nullptr, ECollisionChannel collision_channel = ECC_Visibility);
    static void FollowActor(AActor* follower, const AActor* followee, const FVector& offset, bool fixed_z = false, float fixed_z_val = 2.0f);

    static bool SetMeshStencilID(const std::string& mesh_name, int object_id,
                                 bool is_name_regex = false);
    static int GetMeshStencilID(const std::string& mesh_name);
<<<<<<< HEAD
    static void InitializeMeshStencilIDs(bool ignore_existing, FString material_list);

    static bool IsInGameThread();

	template<class T>
	static std::string GetMeshName(T* mesh)
	{
		if (mesh->GetOwner())
		{
			// For foliage actors, need to use mesh's name in order to differentiate different meshes from each other.
			// Otherwise, all items placed with the foliage actor will get the same ID.
			auto owner = mesh->GetOwner();
			if (owner->GetName().StartsWith("InstancedFoliageActor"))
			{
				FString meshName = mesh->GetName();

				// It is expected that the user will create a blueprint class that starts with "IFA_" for each of the classes they want to differentiate.
				// Unreal adds a _C_ into the name for blueprint created classes, which messes up the hash. Remove it as well.
				if (meshName.StartsWith(TEXT("IFA_")))
				{
					meshName = meshName.Replace(TEXT("IFA_"), TEXT("")).Replace(TEXT("_C_"), TEXT(""));
				}

				return std::string(TCHAR_TO_UTF8(*(meshName)));
			}

			return std::string(TCHAR_TO_UTF8(*(owner->GetName())));
		}
		else
			return ""; //std::string(TCHAR_TO_UTF8(*(UKismetSystemLibrary::GetDisplayName(mesh))));
	}
=======
    static void InitializeMeshStencilIDs(bool override_existing);

    static bool IsInGameThread();

    template <class T>
    static std::string GetMeshName(T* mesh)
    {
        switch (mesh_naming_method_) {
        case msr::airlib::AirSimSettings::SegmentationSetting::MeshNamingMethodType::OwnerName:
            if (mesh->GetOwner())
                return std::string(TCHAR_TO_UTF8(*(mesh->GetOwner()->GetName())));
            else
                return ""; //std::string(TCHAR_TO_UTF8(*(UKismetSystemLibrary::GetDisplayName(mesh))));
        case msr::airlib::AirSimSettings::SegmentationSetting::MeshNamingMethodType::StaticMeshName:
            if (mesh->GetStaticMesh())
                return std::string(TCHAR_TO_UTF8(*(mesh->GetStaticMesh()->GetName())));
            else
                return "";
        default:
            return "";
        }
    }
>>>>>>> 9c84fc13

    static std::string GetMeshName(ALandscapeProxy* mesh);

    template <class UserClass>
    static FInputActionBinding& BindActionToKey(const FName action_name, const FKey in_key, UserClass* actor,
                                                typename FInputActionHandlerSignature::TUObjectMethodDelegate<UserClass>::FMethodPtr func, bool on_press_or_release = false,
                                                bool shift_key = false, bool control_key = false, bool alt_key = false, bool command_key = false)
    {
        FInputActionKeyMapping action(action_name, in_key, shift_key, control_key, alt_key, command_key);

        APlayerController* controller = actor->GetWorld()->GetFirstPlayerController();

        controller->PlayerInput->AddActionMapping(action);
        return controller->InputComponent->BindAction(action_name, on_press_or_release ? IE_Pressed : IE_Released, actor, func);
    }

    template <class UserClass>
    static FInputAxisBinding& BindAxisToKey(const FName axis_name, const FKey in_key, AActor* actor, UserClass* obj,
                                            typename FInputAxisHandlerSignature::TUObjectMethodDelegate<UserClass>::FMethodPtr func)
    {
        FInputAxisKeyMapping axis(axis_name, in_key);

        return UAirBlueprintLib::BindAxisToKey(axis, actor, obj, func);
    }

    template <class UserClass>
    static FInputAxisBinding& BindAxisToKey(const FInputAxisKeyMapping& axis, AActor* actor, UserClass* obj,
                                            typename FInputAxisHandlerSignature::TUObjectMethodDelegate<UserClass>::FMethodPtr func)
    {
        APlayerController* controller = actor->GetWorld()->GetFirstPlayerController();

        controller->PlayerInput->AddAxisMapping(axis);
        return controller->InputComponent->BindAxis(axis.AxisName, obj, func);
    }

    static int RemoveAxisBinding(const FInputAxisKeyMapping& axis, FInputAxisBinding* axis_binding, AActor* actor);

    static void EnableInput(AActor* actor);

    static void RunCommandOnGameThread(TFunction<void()> InFunction, bool wait = false, const TStatId InStatId = TStatId());

    static float GetDisplayGamma();

    static EAppReturnType::Type ShowMessage(EAppMsgType::Type MessageType, const std::string& message, const std::string& title);

    static bool getLogMessagesHidden()
    {
        return log_messages_hidden_;
    }
<<<<<<< HEAD
    static void setLogMessagesHidden(bool is_hidden)
    {
        log_messages_hidden_ = is_hidden;
    }
    
    static void DrawCoordinateSystem(const UWorld* InWorld, FVector const& AxisLoc, FRotator const& AxisRot, float Scale, bool bPersistentLines = false, float LifeTime = -1.f, uint8 DepthPriority = 0, float Thickness = 0.f);
	static void DrawLine(const UWorld* InWorld, FVector const& LineStart, FVector const& LineEnd, FColor const& Color, bool bPersistentLines = false, float LifeTime = -1.f, uint8 DepthPriority = 0, float Thickness = 0.f);
	static void DrawPoint(const UWorld* InWorld, FVector const& Position, float Size, FColor const& Color, bool bPersistentLines = false, float LifeTime = -1.f, uint8 DepthPriority = 0);
	static void DrawCircle(const UWorld* InWorld, const FMatrix& TransformMatrix, float Radius, int32 Segments, const FColor& Color, bool bPersistentLines = false, float LifeTime = -1.f, uint8 DepthPriority = 0, float Thickness = 0.f, bool bDrawAxis = true);
	static void DrawCircle(const UWorld* InWorld, FVector Center, float Radius, int32 Segments, const FColor& Color, bool bPersistentLines = false, float LifeTime = -1.f, uint8 DepthPriority = 0, float Thickness = 0.f, FVector YAxis = FVector(0.f, 1.f, 0.f), FVector ZAxis = FVector(0.f, 0.f, 1.f), bool bDrawAxis = true);	static void enableWorldRendering(AActor* context, bool enable);
=======
    static void setLogMessagesVisibility(bool is_visible);

    static void SetMeshNamingMethod(msr::airlib::AirSimSettings::SegmentationSetting::MeshNamingMethodType method)
    {
        mesh_naming_method_ = method;
    }

    static void enableWorldRendering(AActor* context, bool enable);
>>>>>>> 9c84fc13
    static void enableViewportRendering(AActor* context, bool enable);
    static void setSimulatePhysics(AActor* actor, bool simulate_physics);
    static void resetSimulatePhysics(AActor* actor);
    static std::vector<UPrimitiveComponent*> getPhysicsComponents(AActor* actor);

    static UObject* LoadObject(const std::string& name);
    static UClass* LoadClass(const std::string& name);

    static void setUnrealClockSpeed(const AActor* context, float clock_speed);
	static float getUnrealClockSpeed(const AActor* context);
    static IImageWrapperModule* getImageWrapperModule();
    static void CompressImageArray(int32 width, int32 height, const TArray<FColor>& src, TArray<uint8>& dest);
    static std::vector<msr::airlib::MeshPositionVertexBuffersResponse> GetStaticMeshComponents();

private:
<<<<<<< HEAD
    template<typename T>
    static void InitializeObjectStencilID(T* mesh, std::map< std::string, int> materialMap, bool ignore_existing = true)
=======
    template <typename T>
    static void InitializeObjectStencilID(T* mesh, bool override_existing = true)
>>>>>>> 9c84fc13
    {
        SetRenderCustomDepth(mesh, true);

        if (!override_existing && mesh->CustomDepthStencilValue != 0) {
            // If value is non-zero and don't want to override
            return;
        }

        std::string mesh_name = common_utils::Utils::toLower(GetMeshName(mesh));
        bool painted = false;

        for (std::map<std::string, int>::iterator iter = materialMap.begin(); iter != materialMap.end(); ++iter)
        {
            std::string materialName = iter->first;
            if (common_utils::Utils::contains(mesh_name, "_material_" + materialName)) {
                int value = iter->second;
                if (ignore_existing || mesh->CustomDepthStencilValue == 0) {
                    SetObjectStencilID(mesh, value);
                }
                painted = true;
                break;
            }
        }
<<<<<<< HEAD
        if (!painted) {
            SetObjectStencilID(mesh, 0);
        }
    }

    template<typename T>
=======

        SetObjectStencilID(mesh, hash % 256);
    }

    template <typename T>
>>>>>>> 9c84fc13
    static void SetObjectStencilIDIfMatch(T* mesh, int object_id,
                                          const std::string& mesh_name, bool is_name_regex, const std::regex& name_regex, int& changes)
    {
        std::string comp_mesh_name = GetMeshName(mesh);
        if (comp_mesh_name == "")
            return;
        bool is_match = (!is_name_regex && (comp_mesh_name == mesh_name)) || (is_name_regex && std::regex_match(comp_mesh_name, name_regex));
        if (is_match) {
            ++changes;
            SetObjectStencilID(mesh, object_id);
        }
    }

<<<<<<< HEAD
    template<typename T>
=======
    template <typename T>
>>>>>>> 9c84fc13
    static void SetObjectStencilID(T* mesh, int object_id)
    {
        if (object_id < 0) {
            mesh->SetRenderCustomDepth(false);
        }
        else {
            mesh->SetCustomDepthStencilValue(object_id);
            mesh->SetRenderCustomDepth(true);
        }
        //mesh->SetVisibility(false);
        //mesh->SetVisibility(true);
    }

    static void SetObjectStencilID(ALandscapeProxy* mesh, int object_id)
    {
        if (object_id < 0) {
            mesh->bRenderCustomDepth = false;
        }
        else {
            mesh->CustomDepthStencilValue = object_id;
            mesh->bRenderCustomDepth = true;
        }

        // Explicitly set the custom depth state on the components so the
        // render state is marked dirty and the update actually takes effect
        // immediately.
        for (ULandscapeComponent* comp : mesh->LandscapeComponents) {
            if (object_id < 0) {
                comp->SetRenderCustomDepth(false);
            }
            else {
                comp->SetCustomDepthStencilValue(object_id);
                comp->SetRenderCustomDepth(true);
            }
        }
    }

    template <typename T>
    static void SetRenderCustomDepth(T* mesh, bool enable)
    {
        mesh->SetRenderCustomDepth(enable);
    }

    static void SetRenderCustomDepth(ALandscapeProxy* mesh, bool enable)
    {
        mesh->bRenderCustomDepth = enable;

        for (ULandscapeComponent* comp : mesh->LandscapeComponents) {
            comp->SetRenderCustomDepth(enable);
        }
    }

    static bool CompressUsingImageWrapper(const TArray<uint8>& uncompressed, const int32 width, const int32 height, TArray<uint8>& compressed);

private:
    static bool log_messages_hidden_;
    //FViewPort doesn't expose this field so we are doing dirty work around by maintaining count by ourselves
    static uint32_t flush_on_draw_count_;

    static IImageWrapperModule* image_wrapper_module_;
};<|MERGE_RESOLUTION|>--- conflicted
+++ resolved
@@ -71,18 +71,8 @@
         UGameplayStatics::GetAllActorsOfClass(context, T::StaticClass(), foundActors);
     }
 
-<<<<<<< HEAD
     static std::vector<std::string> ListMatchingActorsOriginal(const UObject* context, const std::string& name_regex);
     static std::vector<std::string> ListMatchingActors(const UObject *context, const std::string& name_regex);
-
-    static bool HasObstacle(const AActor* actor, const FVector& start, const FVector& end,
-        const AActor* ignore_actor = nullptr, ECollisionChannel collision_channel = ECC_Visibility);
-	static bool GetObstacle(const AActor* actor, const FVector& start, const FVector& end,
-		FHitResult& hit, const AActor* ignore_actor = nullptr, ECollisionChannel collision_channel = ECC_Visibility);
-	static bool GetObstacleAdv(const AActor* actor, const FVector& start, const FVector& end,
-		FHitResult& hit, TArray<AActor*>& ignore_actors, ECollisionChannel collision_channel = ECC_Visibility, bool trace_complex = false, bool get_material = false);
-=======
-    static std::vector<std::string> ListMatchingActors(const UObject* context, const std::string& name_regex);
     UFUNCTION(BlueprintCallable, Category = "AirSim|LevelAPI")
     static bool loadLevel(UObject* context, const FString& level_name);
     UFUNCTION(BlueprintCallable, Category = "AirSim|LevelAPI")
@@ -100,7 +90,8 @@
                             const AActor* ignore_actor = nullptr, ECollisionChannel collision_channel = ECC_Visibility);
     static bool GetObstacle(const AActor* actor, const FVector& start, const FVector& end,
                             FHitResult& hit, const AActor* ignore_actor = nullptr, ECollisionChannel collision_channel = ECC_Visibility);
->>>>>>> 9c84fc13
+    static bool GetObstacleAdv(const AActor* actor, const FVector& start, const FVector& end,
+		                       FHitResult& hit, TArray<AActor*>& ignore_actors, ECollisionChannel collision_channel = ECC_Visibility, bool trace_complex = false, bool get_material = false);
     static bool GetLastObstaclePosition(const AActor* actor, const FVector& start, const FVector& end,
                                         FHitResult& hit, const AActor* ignore_actor = nullptr, ECollisionChannel collision_channel = ECC_Visibility);
     static void FollowActor(AActor* follower, const AActor* followee, const FVector& offset, bool fixed_z = false, float fixed_z_val = 2.0f);
@@ -108,7 +99,6 @@
     static bool SetMeshStencilID(const std::string& mesh_name, int object_id,
                                  bool is_name_regex = false);
     static int GetMeshStencilID(const std::string& mesh_name);
-<<<<<<< HEAD
     static void InitializeMeshStencilIDs(bool ignore_existing, FString material_list);
 
     static bool IsInGameThread();
@@ -140,30 +130,6 @@
 		else
 			return ""; //std::string(TCHAR_TO_UTF8(*(UKismetSystemLibrary::GetDisplayName(mesh))));
 	}
-=======
-    static void InitializeMeshStencilIDs(bool override_existing);
-
-    static bool IsInGameThread();
-
-    template <class T>
-    static std::string GetMeshName(T* mesh)
-    {
-        switch (mesh_naming_method_) {
-        case msr::airlib::AirSimSettings::SegmentationSetting::MeshNamingMethodType::OwnerName:
-            if (mesh->GetOwner())
-                return std::string(TCHAR_TO_UTF8(*(mesh->GetOwner()->GetName())));
-            else
-                return ""; //std::string(TCHAR_TO_UTF8(*(UKismetSystemLibrary::GetDisplayName(mesh))));
-        case msr::airlib::AirSimSettings::SegmentationSetting::MeshNamingMethodType::StaticMeshName:
-            if (mesh->GetStaticMesh())
-                return std::string(TCHAR_TO_UTF8(*(mesh->GetStaticMesh()->GetName())));
-            else
-                return "";
-        default:
-            return "";
-        }
-    }
->>>>>>> 9c84fc13
 
     static std::string GetMeshName(ALandscapeProxy* mesh);
 
@@ -213,27 +179,19 @@
     {
         return log_messages_hidden_;
     }
-<<<<<<< HEAD
-    static void setLogMessagesHidden(bool is_hidden)
-    {
-        log_messages_hidden_ = is_hidden;
-    }
-    
+    static void setLogMessagesVisibility(bool is_visible);
+
+    static void SetMeshNamingMethod(msr::airlib::AirSimSettings::SegmentationSetting::MeshNamingMethodType method)
+    {
+        mesh_naming_method_ = method;
+    }
+
+    static void enableWorldRendering(AActor* context, bool enable);
     static void DrawCoordinateSystem(const UWorld* InWorld, FVector const& AxisLoc, FRotator const& AxisRot, float Scale, bool bPersistentLines = false, float LifeTime = -1.f, uint8 DepthPriority = 0, float Thickness = 0.f);
 	static void DrawLine(const UWorld* InWorld, FVector const& LineStart, FVector const& LineEnd, FColor const& Color, bool bPersistentLines = false, float LifeTime = -1.f, uint8 DepthPriority = 0, float Thickness = 0.f);
 	static void DrawPoint(const UWorld* InWorld, FVector const& Position, float Size, FColor const& Color, bool bPersistentLines = false, float LifeTime = -1.f, uint8 DepthPriority = 0);
 	static void DrawCircle(const UWorld* InWorld, const FMatrix& TransformMatrix, float Radius, int32 Segments, const FColor& Color, bool bPersistentLines = false, float LifeTime = -1.f, uint8 DepthPriority = 0, float Thickness = 0.f, bool bDrawAxis = true);
 	static void DrawCircle(const UWorld* InWorld, FVector Center, float Radius, int32 Segments, const FColor& Color, bool bPersistentLines = false, float LifeTime = -1.f, uint8 DepthPriority = 0, float Thickness = 0.f, FVector YAxis = FVector(0.f, 1.f, 0.f), FVector ZAxis = FVector(0.f, 0.f, 1.f), bool bDrawAxis = true);	static void enableWorldRendering(AActor* context, bool enable);
-=======
-    static void setLogMessagesVisibility(bool is_visible);
-
-    static void SetMeshNamingMethod(msr::airlib::AirSimSettings::SegmentationSetting::MeshNamingMethodType method)
-    {
-        mesh_naming_method_ = method;
-    }
-
-    static void enableWorldRendering(AActor* context, bool enable);
->>>>>>> 9c84fc13
     static void enableViewportRendering(AActor* context, bool enable);
     static void setSimulatePhysics(AActor* actor, bool simulate_physics);
     static void resetSimulatePhysics(AActor* actor);
@@ -249,21 +207,9 @@
     static std::vector<msr::airlib::MeshPositionVertexBuffersResponse> GetStaticMeshComponents();
 
 private:
-<<<<<<< HEAD
     template<typename T>
     static void InitializeObjectStencilID(T* mesh, std::map< std::string, int> materialMap, bool ignore_existing = true)
-=======
-    template <typename T>
-    static void InitializeObjectStencilID(T* mesh, bool override_existing = true)
->>>>>>> 9c84fc13
-    {
-        SetRenderCustomDepth(mesh, true);
-
-        if (!override_existing && mesh->CustomDepthStencilValue != 0) {
-            // If value is non-zero and don't want to override
-            return;
-        }
-
+    {
         std::string mesh_name = common_utils::Utils::toLower(GetMeshName(mesh));
         bool painted = false;
 
@@ -279,20 +225,14 @@
                 break;
             }
         }
-<<<<<<< HEAD
+
+        SetObjectStencilID(mesh, hash % 256);
         if (!painted) {
             SetObjectStencilID(mesh, 0);
         }
     }
 
-    template<typename T>
-=======
-
-        SetObjectStencilID(mesh, hash % 256);
-    }
-
-    template <typename T>
->>>>>>> 9c84fc13
+    template <typename T>
     static void SetObjectStencilIDIfMatch(T* mesh, int object_id,
                                           const std::string& mesh_name, bool is_name_regex, const std::regex& name_regex, int& changes)
     {
@@ -306,11 +246,7 @@
         }
     }
 
-<<<<<<< HEAD
     template<typename T>
-=======
-    template <typename T>
->>>>>>> 9c84fc13
     static void SetObjectStencilID(T* mesh, int object_id)
     {
         if (object_id < 0) {
@@ -369,6 +305,7 @@
     static bool log_messages_hidden_;
     //FViewPort doesn't expose this field so we are doing dirty work around by maintaining count by ourselves
     static uint32_t flush_on_draw_count_;
+    static msr::airlib::AirSimSettings::SegmentationSetting::MeshNamingMethodType mesh_naming_method_;
 
     static IImageWrapperModule* image_wrapper_module_;
 };