#pragma once

#include "CoreMinimal.h"
#include "PawnSimApi.h"
#include "PIPCamera.h"
#include "GameFramework/Actor.h"
#include "ManualPoseController.h"
#include "common/common_utils/Utils.hpp"
#include "GameFramework/SpringArmComponent.h"
#include "CameraDirector.generated.h"

UENUM(BlueprintType)
enum class ECameraDirectorMode : uint8
{
<<<<<<< HEAD
    CAMERA_DIRECTOR_MODE_FPV = 0	UMETA(DisplayName = "FPV"),
    CAMERA_DIRECTOR_MODE_GROUND_OBSERVER = 1	UMETA(DisplayName = "GroundObserver"),
    CAMERA_DIRECTOR_MODE_FLY_WITH_ME = 2	UMETA(DisplayName = "FlyWithMe"),
    CAMERA_DIRECTOR_MODE_MANUAL = 3	UMETA(DisplayName = "Manual"),
    CAMERA_DIRECTOR_MODE_SPRINGARM_CHASE = 4	UMETA(DisplayName = "SpringArmChase"),
    CAMERA_DIRECTOR_MODE_BACKUP = 5     UMETA(DisplayName = "Backup"),
    CAMERA_DIRECTOR_MODE_NODISPLAY = 6      UMETA(DisplayName = "No Display"),
	CAMERA_DIRECTOR_MODE_FRONT = 7	UMETA(DisplayName = "Front")
=======
    CAMERA_DIRECTOR_MODE_FPV = 0 UMETA(DisplayName = "FPV"),
    CAMERA_DIRECTOR_MODE_GROUND_OBSERVER = 1 UMETA(DisplayName = "GroundObserver"),
    CAMERA_DIRECTOR_MODE_FLY_WITH_ME = 2 UMETA(DisplayName = "FlyWithMe"),
    CAMERA_DIRECTOR_MODE_MANUAL = 3 UMETA(DisplayName = "Manual"),
    CAMERA_DIRECTOR_MODE_SPRINGARM_CHASE = 4 UMETA(DisplayName = "SpringArmChase"),
    CAMERA_DIRECTOR_MODE_BACKUP = 5 UMETA(DisplayName = "Backup"),
    CAMERA_DIRECTOR_MODE_NODISPLAY = 6 UMETA(DisplayName = "No Display"),
    CAMERA_DIRECTOR_MODE_FRONT = 7 UMETA(DisplayName = "Front")
>>>>>>> 9c84fc13
};

UCLASS()
class AIRSIM_API ACameraDirector : public AActor
{
    GENERATED_BODY()

public:
    /** Spring arm that will offset the camera */
    UPROPERTY(Category = Camera, VisibleDefaultsOnly, BlueprintReadOnly, meta = (AllowPrivateAccess = "true"))
    USpringArmComponent* SpringArm;

    UPROPERTY(Category = Camera, VisibleDefaultsOnly, BlueprintReadOnly, meta = (AllowPrivateAccess = "true"))
    APIPCamera* ExternalCamera;

public:
    void inputEventFpvView();
    void inputEventGroundView();
    void inputEventManualView();
    void inputEventFlyWithView();
    void inputEventSpringArmChaseView();
    void inputEventBackupView();
    void inputEventNoDisplayView();
    void inputEventFrontView();

public:
    ACameraDirector();
    virtual void BeginPlay() override;
    virtual void EndPlay(const EEndPlayReason::Type EndPlayReason) override;
    virtual void Tick(float DeltaSeconds) override;

    UFUNCTION(BlueprintCallable, Category = "Modes")
    ECameraDirectorMode getMode();
    UFUNCTION(BlueprintCallable, Category = "Modes")
    void setMode(ECameraDirectorMode mode);

    void initializeForBeginPlay(ECameraDirectorMode view_mode,
                                AActor* follow_actor, APIPCamera* fpv_camera, APIPCamera* front_camera, APIPCamera* back_camera);

    APIPCamera* getFpvCamera() const;
    APIPCamera* getExternalCamera() const;
    APIPCamera* getBackupCamera() const;
    void setFollowDistance(const int follow_distance) { this->follow_distance_ = follow_distance; }
    void setCameraRotationLagEnabled(const bool lag_enabled) { this->camera_rotation_lag_enabled_ = lag_enabled; }

private:
    void setupInputBindings();
    void attachSpringArm(bool attach);
    void disableCameras(bool fpv, bool backup, bool external, bool front);
    void notifyViewModeChanged();

private:
    typedef common_utils::Utils Utils;

    APIPCamera* fpv_camera_;
    APIPCamera* backup_camera_;
    APIPCamera* front_camera_;
    AActor* follow_actor_;

    USceneComponent* last_parent_ = nullptr;

    ECameraDirectorMode mode_;
    UPROPERTY()
    UManualPoseController* manual_pose_controller_;

    FVector camera_start_location_;
    FVector initial_ground_obs_offset_;
    FRotator camera_start_rotation_;
    bool ext_obs_fixed_z_;
    int follow_distance_;
    bool camera_rotation_lag_enabled_;
};<|MERGE_RESOLUTION|>--- conflicted
+++ resolved
@@ -12,16 +12,6 @@
 UENUM(BlueprintType)
 enum class ECameraDirectorMode : uint8
 {
-<<<<<<< HEAD
-    CAMERA_DIRECTOR_MODE_FPV = 0	UMETA(DisplayName = "FPV"),
-    CAMERA_DIRECTOR_MODE_GROUND_OBSERVER = 1	UMETA(DisplayName = "GroundObserver"),
-    CAMERA_DIRECTOR_MODE_FLY_WITH_ME = 2	UMETA(DisplayName = "FlyWithMe"),
-    CAMERA_DIRECTOR_MODE_MANUAL = 3	UMETA(DisplayName = "Manual"),
-    CAMERA_DIRECTOR_MODE_SPRINGARM_CHASE = 4	UMETA(DisplayName = "SpringArmChase"),
-    CAMERA_DIRECTOR_MODE_BACKUP = 5     UMETA(DisplayName = "Backup"),
-    CAMERA_DIRECTOR_MODE_NODISPLAY = 6      UMETA(DisplayName = "No Display"),
-	CAMERA_DIRECTOR_MODE_FRONT = 7	UMETA(DisplayName = "Front")
-=======
     CAMERA_DIRECTOR_MODE_FPV = 0 UMETA(DisplayName = "FPV"),
     CAMERA_DIRECTOR_MODE_GROUND_OBSERVER = 1 UMETA(DisplayName = "GroundObserver"),
     CAMERA_DIRECTOR_MODE_FLY_WITH_ME = 2 UMETA(DisplayName = "FlyWithMe"),
@@ -30,7 +20,6 @@
     CAMERA_DIRECTOR_MODE_BACKUP = 5 UMETA(DisplayName = "Backup"),
     CAMERA_DIRECTOR_MODE_NODISPLAY = 6 UMETA(DisplayName = "No Display"),
     CAMERA_DIRECTOR_MODE_FRONT = 7 UMETA(DisplayName = "Front")
->>>>>>> 9c84fc13
 };
 
 UCLASS()
