--- conflicted
+++ resolved
@@ -24,6 +24,7 @@
 class AIRSIM_API APIPCamera : public ACineCameraActor //CinemAirSim
 {
     GENERATED_BODY()
+    
 
 public:
     typedef msr::airlib::ImageCaptureBase::ImageType ImageType;
@@ -64,16 +65,11 @@
 
     void setCameraTypeEnabled(ImageType type, bool enabled);
     bool getCameraTypeEnabled(ImageType type) const;
-<<<<<<< HEAD
     AirSimSettings::CameraSetting getParams() const;
-    void setupCameraFromSettings(const APIPCamera::CameraSetting& camera_setting, const NedTransform& ned_transform);
-    void setCameraOrientation(const FRotator& rotator);
-=======
     void setCaptureUpdate(USceneCaptureComponent2D* capture, bool nodisplay);
     void setCameraTypeUpdate(ImageType type, bool nodisplay);
->>>>>>> 9c84fc13
-
-    void setupCameraFromSettings(const CameraSetting& camera_setting, const NedTransform& ned_transform);
+    void setCameraOrientation(const FRotator& rotator);
+    void setupCameraFromSettings(const APIPCamera::CameraSetting& camera_setting, const NedTransform& ned_transform);
     void setCameraPose(const msr::airlib::Pose& relative_pose);
     void setCameraFoV(float fov_degrees);
     msr::airlib::CameraInfo getCameraInfo() const;
@@ -106,14 +102,6 @@
     UCineCameraComponent* camera_;
     //TMap<int, UMaterialInstanceDynamic*> noise_materials_;
     //below is needed because TMap doesn't work with UPROPERTY, but we do have -ve index
-<<<<<<< HEAD
-    UPROPERTY() TArray<UMaterialInstanceDynamic*> noise_materials_;
-	UPROPERTY() TArray<UMaterialInstanceDynamic*> lens_distortion_materials_;
-
-    UPROPERTY() UMaterial* noise_material_static_;
-	UPROPERTY() UMaterial* lens_distortion_material_static_;
-	UPROPERTY() UMaterial* lens_distortion_invert_material_static_;
-=======
     UPROPERTY()
     TArray<UMaterialInstanceDynamic*> noise_materials_;
     UPROPERTY()
@@ -122,20 +110,22 @@
     UMaterial* noise_material_static_;
     UPROPERTY()
     UMaterial* distortion_material_static_;
->>>>>>> 9c84fc13
+
+    // TODO: See if this can be replaced/removed
+    UPROPERTY() UMaterial* lens_distortion_material_static_;
+	UPROPERTY() UMaterial* lens_distortion_invert_material_static_;
+	UPROPERTY() TArray<UMaterialInstanceDynamic*> lens_distortion_materials_;
+
 
     std::vector<bool> camera_type_enabled_;
     FRotator gimbald_rotator_;
     float gimbal_stabilization_;
     const NedTransform* ned_transform_;
     TMap<int, EPixelFormat> image_type_to_pixel_format_map_;
-<<<<<<< HEAD
-    msr::airlib::AirSimSettings::CameraSetting sensor_params_;
-=======
 
     FObjectFilter object_filter_;
 
->>>>>>> 9c84fc13
+    msr::airlib::AirSimSettings::CameraSetting sensor_params_;
 private: //methods
     typedef common_utils::Utils Utils;
     typedef AirSimSettings::CaptureSetting CaptureSetting;
