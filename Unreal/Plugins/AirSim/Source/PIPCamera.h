#pragma once

#include "CoreMinimal.h"
#include "Components/SceneCaptureComponent2D.h"
#include "Camera/CameraActor.h"
#include "Materials/Material.h"
#include "Runtime/Core/Public/PixelFormat.h"
#include "common/ImageCaptureBase.hpp"
#include "common/common_utils/Utils.hpp"
#include "common/AirSimSettings.hpp"
#include "NedTransform.h"
#include "DetectionComponent.h"

#include "Materials/MaterialParameterCollection.h"
#include "Materials/MaterialParameterCollectionInstance.h"
#include "Materials/MaterialInstanceDynamic.h"
#include "PIPCamera.generated.h"

UCLASS()
class AIRSIM_API APIPCamera : public ACameraActor
{
    GENERATED_BODY()

public:
    typedef msr::airlib::ImageCaptureBase::ImageType ImageType;
    typedef msr::airlib::AirSimSettings AirSimSettings;
    typedef AirSimSettings::CameraSetting CameraSetting;

    APIPCamera();

    virtual void PostInitializeComponents() override;
    virtual void BeginPlay() override;
    virtual void Tick(float DeltaSeconds) override;
    virtual void EndPlay(const EEndPlayReason::Type EndPlayReason) override;

    void showToScreen();
    void disableAll();
    void disableAllPIP();
    void disableMain();
    void onViewModeChanged(bool nodisplay);

    void setCameraTypeEnabled(ImageType type, bool enabled);
    bool getCameraTypeEnabled(ImageType type) const;
    void setupCameraFromSettings(const APIPCamera::CameraSetting& camera_setting, const NedTransform& ned_transform);
    void setCameraPose(const FTransform& pose);
    void setCameraFoV(float fov_degrees);

    msr::airlib::ProjectionMatrix getProjectionMatrix(const APIPCamera::ImageType image_type) const;

    USceneCaptureComponent2D* getCaptureComponent(const ImageType type, bool if_active);
    UTextureRenderTarget2D* getRenderTarget(const ImageType type, bool if_active);
    UDetectionComponent* getDetectionComponent(const ImageType type, bool if_active) const;

    msr::airlib::Pose getPose() const;

    UPROPERTY()
    UMaterialParameterCollection* distortion_param_collection_;
    UPROPERTY()
    UMaterialParameterCollectionInstance* distortion_param_instance_;

private: //members
<<<<<<< HEAD
    UPROPERTY() TArray<USceneCaptureComponent2D*> captures_;
    UPROPERTY() TArray<UTextureRenderTarget2D*> render_targets_;
    UPROPERTY() TArray<UDetectionComponent*> detections_;
=======
    UPROPERTY()
    TArray<USceneCaptureComponent2D*> captures_;
    UPROPERTY()
    TArray<UTextureRenderTarget2D*> render_targets_;
>>>>>>> 4c6a82f1

    UPROPERTY()
    UCameraComponent* camera_;
    //TMap<int, UMaterialInstanceDynamic*> noise_materials_;
    //below is needed because TMap doesn't work with UPROPERTY, but we do have -ve index
    UPROPERTY()
    TArray<UMaterialInstanceDynamic*> noise_materials_;
    UPROPERTY()
    TArray<UMaterialInstanceDynamic*> distortion_materials_;
    UPROPERTY()
    UMaterial* noise_material_static_;
    UPROPERTY()
    UMaterial* distortion_material_static_;

    std::vector<bool> camera_type_enabled_;
    FRotator gimbald_rotator_;
    float gimbal_stabilization_;
    const NedTransform* ned_transform_;
    TMap<int, EPixelFormat> image_type_to_pixel_format_map_;

    FObjectFilter object_filter;

private: //methods
    typedef common_utils::Utils Utils;
    typedef AirSimSettings::CaptureSetting CaptureSetting;
    typedef AirSimSettings::NoiseSetting NoiseSetting;

    static unsigned int imageTypeCount();
    void enableCaptureComponent(const ImageType type, bool is_enabled);
    static void updateCaptureComponentSetting(USceneCaptureComponent2D* capture, UTextureRenderTarget2D* render_target,
                                              bool auto_format, const EPixelFormat& pixel_format, const CaptureSetting& setting, const NedTransform& ned_transform,
                                              bool force_linear_gamma);
    void setNoiseMaterial(int image_type, UObject* outer, FPostProcessSettings& obj, const NoiseSetting& settings);
    void setDistortionMaterial(int image_type, UObject* outer, FPostProcessSettings& obj);
    static void updateCameraPostProcessingSetting(FPostProcessSettings& obj, const CaptureSetting& setting);
    static void updateCameraSetting(UCameraComponent* camera, const CaptureSetting& setting, const NedTransform& ned_transform);
};<|MERGE_RESOLUTION|>--- conflicted
+++ resolved
@@ -59,16 +59,12 @@
     UMaterialParameterCollectionInstance* distortion_param_instance_;
 
 private: //members
-<<<<<<< HEAD
-    UPROPERTY() TArray<USceneCaptureComponent2D*> captures_;
-    UPROPERTY() TArray<UTextureRenderTarget2D*> render_targets_;
-    UPROPERTY() TArray<UDetectionComponent*> detections_;
-=======
     UPROPERTY()
     TArray<USceneCaptureComponent2D*> captures_;
     UPROPERTY()
     TArray<UTextureRenderTarget2D*> render_targets_;
->>>>>>> 4c6a82f1
+    UPROPERTY()
+    TArray<UDetectionComponent*> detections_;
 
     UPROPERTY()
     UCameraComponent* camera_;
