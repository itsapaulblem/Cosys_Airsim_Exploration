--- conflicted
+++ resolved
@@ -11,16 +11,11 @@
 
 // ctor
 UnrealLidarSensor::UnrealLidarSensor(const AirSimSettings::LidarSetting& setting,
-<<<<<<< HEAD
 	AActor* actor, const NedTransform* ned_transform)
 	: LidarSimple(setting), actor_(actor), ned_transform_(ned_transform),
 	sensor_params_(getParams()),
 	draw_time_(1.05f / sensor_params_.horizontal_rotation_frequency),
 	external_(getParams().external)
-=======
-                                     AActor* actor, const NedTransform* ned_transform)
-    : LidarSimple(setting), actor_(actor), ned_transform_(ned_transform)
->>>>>>> 9c84fc13
 {
 	// Seed and initiate noise
 	std::random_device rd;
@@ -33,7 +28,6 @@
 // initializes information based on lidar configuration
 void UnrealLidarSensor::createLasers()
 {
-<<<<<<< HEAD
 
 
 	msr::airlib::LidarSimpleParams params = getParams();
@@ -158,7 +152,7 @@
 		else {
 			current_horizontal_angle_index_ += 1;
 		}
-		
+
 		float horizontal_angle = horizontal_angles_[current_horizontal_angle_index_];
 		//UE_LOG(LogTemp, Display, TEXT("horizontal_angle: %f "), horizontal_angle);
 
@@ -170,7 +164,7 @@
 					if ((((int)point_cloud.size() / 3) != params.measurement_per_cycle * number_of_lasers) || (groundtruth.size() != params.measurement_per_cycle * number_of_lasers))
 					{
 						UE_LOG(LogTemp, Warning, TEXT("Pointcloud or labels incorrect size! points:%i labels:%i"), (int)(point_cloud.size() / 3), groundtruth.size());
-					}		
+					}
 					//UE_LOG(LogTemp, Display, TEXT("Pointcloud completed! points:%i labels:%i"), (int)(point_cloud.size() / 3), groundtruth.size());
 					point_cloud_final = point_cloud;
 					groundtruth_final = groundtruth;
@@ -179,7 +173,7 @@
 					refresh = true;
 				}
 			}
-			
+
 			// check if horizontal angle is a duplicate
 			if ((horizontal_angle - previous_horizontal_angle) <= 0.00005f && (horizontal_angle - 0) >= 0.00005f) {
 				UE_LOG(LogTemp, Display, TEXT("duplicate horizontal angle! angle! previous:%f current:%f"), previous_horizontal_angle, horizontal_angle);
@@ -190,7 +184,7 @@
 			if (!VectorMath::isAngleBetweenAngles(horizontal_angle, laser_start, laser_end)) {
 				UE_LOG(LogTemp, Display, TEXT("outside of FOV: %f "), horizontal_angle);
 				continue;
-			}			
+			}
 
 			Vector3r point;
 			std::string label;
@@ -216,94 +210,10 @@
 
 FVector UnrealLidarSensor::Vector3rToFVector(const Vector3r& input_vector) {
 	return FVector(input_vector.x(), input_vector.y(), -input_vector.z());
-=======
-    msr::airlib::LidarSimpleParams params = getParams();
-
-    const auto number_of_lasers = params.number_of_channels;
-
-    if (number_of_lasers <= 0)
-        return;
-
-    // calculate verticle angle distance between each laser
-    float delta_angle = 0;
-    if (number_of_lasers > 1)
-        delta_angle = (params.vertical_FOV_upper - (params.vertical_FOV_lower)) /
-                      static_cast<float>(number_of_lasers - 1);
-
-    // store vertical angles for each laser
-    laser_angles_.clear();
-    for (auto i = 0u; i < number_of_lasers; ++i) {
-        const float vertical_angle = params.vertical_FOV_upper - static_cast<float>(i) * delta_angle;
-        laser_angles_.emplace_back(vertical_angle);
-    }
-}
-
-// returns a point-cloud for the tick
-void UnrealLidarSensor::getPointCloud(const msr::airlib::Pose& lidar_pose, const msr::airlib::Pose& vehicle_pose,
-                                      const msr::airlib::TTimeDelta delta_time, msr::airlib::vector<msr::airlib::real_T>& point_cloud, msr::airlib::vector<int>& segmentation_cloud)
-{
-    point_cloud.clear();
-    segmentation_cloud.clear();
-
-    msr::airlib::LidarSimpleParams params = getParams();
-    const auto number_of_lasers = params.number_of_channels;
-
-    // cap the points to scan via ray-tracing; this is currently needed for car/Unreal tick scenarios
-    // since SensorBase mechanism uses the elapsed clock time instead of the tick delta-time.
-    constexpr float MAX_POINTS_IN_SCAN = 1e+5f;
-    uint32 total_points_to_scan = FMath::RoundHalfFromZero(params.points_per_second * delta_time);
-    if (total_points_to_scan > MAX_POINTS_IN_SCAN) {
-        total_points_to_scan = MAX_POINTS_IN_SCAN;
-        UAirBlueprintLib::LogMessageString("Lidar: ", "Capping number of points to scan", LogDebugLevel::Failure);
-    }
-
-    // calculate number of points needed for each laser/channel
-    const uint32 points_to_scan_with_one_laser = FMath::RoundHalfFromZero(total_points_to_scan / float(number_of_lasers));
-    if (points_to_scan_with_one_laser <= 0) {
-        //UAirBlueprintLib::LogMessageString("Lidar: ", "No points requested this frame", LogDebugLevel::Failure);
-        return;
-    }
-
-    // calculate needed angle/distance between each point
-    const float angle_distance_of_tick = params.horizontal_rotation_frequency * 360.0f * delta_time;
-    const float angle_distance_of_laser_measure = angle_distance_of_tick / points_to_scan_with_one_laser;
-
-    // normalize FOV start/end
-    const float laser_start = std::fmod(360.0f + params.horizontal_FOV_start, 360.0f);
-    const float laser_end = std::fmod(360.0f + params.horizontal_FOV_end, 360.0f);
-
-    // shoot lasers
-    for (auto laser = 0u; laser < number_of_lasers; ++laser) {
-        const float vertical_angle = laser_angles_[laser];
-
-        for (auto i = 0u; i < points_to_scan_with_one_laser; ++i) {
-            const float horizontal_angle = std::fmod(current_horizontal_angle_ + angle_distance_of_laser_measure * i, 360.0f);
-
-            // check if the laser is outside the requested horizontal FOV
-            if (!VectorMath::isAngleBetweenAngles(horizontal_angle, laser_start, laser_end))
-                continue;
-
-            Vector3r point;
-            int segmentationID = -1;
-            // shoot laser and get the impact point, if any
-            if (shootLaser(lidar_pose, vehicle_pose, laser, horizontal_angle, vertical_angle, params, point, segmentationID)) {
-                point_cloud.emplace_back(point.x());
-                point_cloud.emplace_back(point.y());
-                point_cloud.emplace_back(point.z());
-                segmentation_cloud.emplace_back(segmentationID);
-            }
-        }
-    }
-
-    current_horizontal_angle_ = std::fmod(current_horizontal_angle_ + angle_distance_of_tick, 360.0f);
-
-    return;
->>>>>>> 9c84fc13
 }
 
 // simulate shooting a laser via Unreal ray-tracing.
 bool UnrealLidarSensor::shootLaser(const msr::airlib::Pose& lidar_pose, const msr::airlib::Pose& vehicle_pose,
-<<<<<<< HEAD
 	const uint32 laser, const float horizontal_angle, const float vertical_angle,
 	const msr::airlib::LidarSimpleParams params, Vector3r &point, std::string &label)
 {
@@ -429,90 +339,4 @@
 	{
 		return false;
 	}
-=======
-                                   const uint32 laser, const float horizontal_angle, const float vertical_angle,
-                                   const msr::airlib::LidarSimpleParams params, Vector3r& point, int& segmentationID)
-{
-    // start position
-    Vector3r start = VectorMath::add(lidar_pose, vehicle_pose).position;
-
-    // We need to compose rotations here rather than rotate a vector by a quaternion
-    // Hence using coordOrientationAdd(..) rather than rotateQuaternion(..)
-
-    // get ray quaternion in lidar frame (angles must be in radians)
-    msr::airlib::Quaternionr ray_q_l = msr::airlib::VectorMath::toQuaternion(
-        msr::airlib::Utils::degreesToRadians(vertical_angle), //pitch - rotation around Y axis
-        0, //roll  - rotation around X axis
-        msr::airlib::Utils::degreesToRadians(horizontal_angle)); //yaw   - rotation around Z axis
-
-    // get ray quaternion in body frame
-    msr::airlib::Quaternionr ray_q_b = VectorMath::coordOrientationAdd(ray_q_l, lidar_pose.orientation);
-
-    // get ray quaternion in world frame
-    msr::airlib::Quaternionr ray_q_w = VectorMath::coordOrientationAdd(ray_q_b, vehicle_pose.orientation);
-
-    // get ray vector (end position)
-    Vector3r end = VectorMath::rotateVector(VectorMath::front(), ray_q_w, true) * params.range + start;
-
-    FHitResult hit_result = FHitResult(ForceInit);
-    bool is_hit = UAirBlueprintLib::GetObstacle(actor_, ned_transform_->fromLocalNed(start), ned_transform_->fromLocalNed(end), hit_result, actor_, ECC_Visibility);
-
-    if (is_hit) {
-        //Store the segmentation id of the hit object.
-        auto hitActor = hit_result.GetActor();
-        if (hitActor != nullptr) {
-            TArray<UMeshComponent*> meshComponents;
-            hitActor->GetComponents<UMeshComponent>(meshComponents);
-            for (int i = 0; i < meshComponents.Num(); i++) {
-                segmentationID = segmentationID == -1 ? meshComponents[i]->CustomDepthStencilValue : segmentationID;
-            }
-        }
-
-        if (false && UAirBlueprintLib::IsInGameThread()) {
-            // Debug code for very specific cases.
-            // Mostly shouldn't be needed. Use SimModeBase::drawLidarDebugPoints()
-            DrawDebugPoint(
-                actor_->GetWorld(),
-                hit_result.ImpactPoint,
-                5, //size
-                FColor::Red,
-                true, //persistent (never goes away)
-                0.1 //point leaves a trail on moving object
-            );
-        }
-
-        // decide the frame for the point-cloud
-        if (params.data_frame == AirSimSettings::kVehicleInertialFrame) {
-            // current detault behavior; though it is probably not very useful.
-            // not changing the default for now to maintain backwards-compat.
-            point = ned_transform_->toLocalNed(hit_result.ImpactPoint);
-        }
-        else if (params.data_frame == AirSimSettings::kSensorLocalFrame) {
-            // point in vehicle intertial frame
-            Vector3r point_v_i = ned_transform_->toLocalNed(hit_result.ImpactPoint);
-
-            // tranform to lidar frame
-            point = VectorMath::transformToBodyFrame(point_v_i, lidar_pose + vehicle_pose, true);
-
-            // The above should be same as first transforming to vehicle-body frame and then to lidar frame
-            //    Vector3r point_v_b = VectorMath::transformToBodyFrame(point_v_i, vehicle_pose, true);
-            //    point = VectorMath::transformToBodyFrame(point_v_b, lidar_pose, true);
-
-            // On the client side, if it is needed to transform this data back to the world frame,
-            // then do the equivalent of following,
-            //     Vector3r point_w = VectorMath::transformToWorldFrame(point, lidar_pose + vehicle_pose, true);
-            // See SimModeBase::drawLidarDebugPoints()
-
-            // TODO: Optimization -- instead of doing this for every point, it should be possible to do this
-            // for the point-cloud together? Need to look into matrix operations to do this together for all points.
-        }
-        else
-            throw std::runtime_error("Unknown requested data frame");
-
-        return true;
-    }
-    else {
-        return false;
-    }
->>>>>>> 9c84fc13
 }