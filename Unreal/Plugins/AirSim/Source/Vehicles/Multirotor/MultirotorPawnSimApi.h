#pragma once

#include "CoreMinimal.h"

#include "PawnSimApi.h"
#include "vehicles/multirotor/MultiRotorPhysicsBody.hpp"
#include "vehicles/multirotor/MultiRotorParams.hpp"
#include "physics//Kinematics.hpp"
#include "common/Common.hpp"
#include "common/CommonStructs.hpp"
#include "common/common_utils/UniqueValueMap.hpp"
#include "MultirotorPawnEvents.h"
#include <future>

class MultirotorPawnSimApi : public PawnSimApi
{
public:
    typedef msr::airlib::real_T real_T;
    typedef msr::airlib::Utils Utils;
    typedef msr::airlib::MultiRotorPhysicsBody MultiRotor;
    typedef msr::airlib::StateReporter StateReporter;
    typedef msr::airlib::UpdatableObject UpdatableObject;
    typedef msr::airlib::Pose Pose;

    typedef MultirotorPawnEvents::RotorActuatorInfo RotorActuatorInfo;

public:
    virtual void initialize() override;

    virtual ~MultirotorPawnSimApi() = default;

    //VehicleSimApiBase interface
    //implements game interface to update pawn
    MultirotorPawnSimApi(const Params& params);
    virtual void updateRenderedState(float dt) override;
    virtual void updateRendering(float dt) override;

    //PhysicsBody interface
    //this just wrapped around MultiRotor physics body
<<<<<<< HEAD
    virtual void reset() override;
    virtual void update(float delta = 0) override;
=======
    virtual void resetImplementation() override;
    virtual void update() override;
>>>>>>> 9c84fc13
    virtual void reportState(StateReporter& reporter) override;
    virtual UpdatableObject* getPhysicsBody() override;

    virtual void setPose(const Pose& pose, bool ignore_collision) override;
    virtual void setKinematics(const Kinematics::State& state, bool ignore_collision) override;
    virtual void pawnTick(float dt) override;

    msr::airlib::MultirotorApiBase* getVehicleApi() const
    {
        return vehicle_api_.get();
    }

    virtual msr::airlib::VehicleApiBase* getVehicleApiBase() const override
    {
        return vehicle_api_.get();
    }

private:
    std::unique_ptr<msr::airlib::MultirotorApiBase> vehicle_api_;
    std::unique_ptr<msr::airlib::MultiRotorParams> vehicle_params_;

    std::unique_ptr<MultiRotor> multirotor_physics_body_;
    unsigned int rotor_count_;
    std::vector<RotorActuatorInfo> rotor_actuator_info_;

    //show info on collision response from physics engine
    CollisionResponse collision_response;

    MultirotorPawnEvents* pawn_events_;

    //when pose needs to set from non-physics thread, we set it as pending
    bool pending_pose_collisions_;
<<<<<<< HEAD
    enum class PendingPoseStatus {
        NonePending, RenderPending
=======
    enum class PendingPoseStatus
    {
        NonePending,
        RenderPending
>>>>>>> 9c84fc13
    } pending_pose_status_;
    Pose pending_phys_pose_; //force new pose through API

    //reset must happen while World is locked so its async task initiated from API thread
    bool reset_pending_;
    bool did_reset_;
    std::packaged_task<void()> reset_task_;

    Pose last_phys_pose_; //for trace lines showing vehicle path
    std::vector<std::string> vehicle_api_messages_;
    RotorStates rotor_states_;
};<|MERGE_RESOLUTION|>--- conflicted
+++ resolved
@@ -37,13 +37,8 @@
 
     //PhysicsBody interface
     //this just wrapped around MultiRotor physics body
-<<<<<<< HEAD
-    virtual void reset() override;
+    virtual void resetImplementation() override;
     virtual void update(float delta = 0) override;
-=======
-    virtual void resetImplementation() override;
-    virtual void update() override;
->>>>>>> 9c84fc13
     virtual void reportState(StateReporter& reporter) override;
     virtual UpdatableObject* getPhysicsBody() override;
 
@@ -76,15 +71,10 @@
 
     //when pose needs to set from non-physics thread, we set it as pending
     bool pending_pose_collisions_;
-<<<<<<< HEAD
-    enum class PendingPoseStatus {
-        NonePending, RenderPending
-=======
     enum class PendingPoseStatus
     {
         NonePending,
         RenderPending
->>>>>>> 9c84fc13
     } pending_pose_status_;
     Pose pending_phys_pose_; //force new pose through API
 
