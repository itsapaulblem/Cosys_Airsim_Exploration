#include "CarPawnSimApi.h"
#include "AirBlueprintLib.h"
#include "UnrealSensors/UnrealSensorFactory.h"
#include "CarPawnApi.h"
#include <exception>

using namespace msr::airlib;

CarPawnSimApi::CarPawnSimApi(const Params& params,
                             const msr::airlib::CarApiBase::CarControls& keyboard_controls)
    : PawnSimApi(params), keyboard_controls_(keyboard_controls)
{
}

void CarPawnSimApi::initialize()
{
    PawnSimApi::initialize();

    //create vehicle params
    std::shared_ptr<UnrealSensorFactory> sensor_factory = std::make_shared<UnrealSensorFactory>(getPawn(), &getNedTransform());

    vehicle_api_ = CarApiFactory::createApi(getVehicleSetting(),
                                            sensor_factory,
                                            *getGroundTruthKinematics(),
                                            *getGroundTruthEnvironment());
    pawn_api_ = std::unique_ptr<CarPawnApi>(new CarPawnApi(static_cast<ACarPawn*>(getPawn()), getGroundTruthKinematics(), vehicle_api_.get()));

    //TODO: should do reset() here?
    joystick_controls_ = msr::airlib::CarApiBase::CarControls();
}

std::string CarPawnSimApi::getRecordFileLine(bool is_header_line) const
{
    std::string common_line = PawnSimApi::getRecordFileLine(is_header_line);
    if (is_header_line) {
        return common_line +
               "Throttle\tSteering\tBrake\tGear\tHandbrake\tRPM\tSpeed\t";
    }

    const auto& state = pawn_api_->getCarState();

    std::ostringstream ss;
    ss << common_line;
    ss << current_controls_.throttle << "\t" << current_controls_.steering << "\t" << current_controls_.brake << "\t";
    ss << state.gear << "\t" << state.handbrake << "\t" << state.rpm << "\t" << state.speed << "\t";

    return ss.str();
}

//these are called on render ticks
void CarPawnSimApi::updateRenderedState(float dt)
{
    PawnSimApi::updateRenderedState(dt);

    vehicle_api_->getStatusMessages(vehicle_api_messages_);

    //TODO: do we need this for cars?
    if (getRemoteControlID() >= 0)
        vehicle_api_->setRCData(getRCData());
}
void CarPawnSimApi::updateRendering(float dt)
{
    PawnSimApi::updateRendering(dt);

    updateCarControls();

    for (auto i = 0; i < vehicle_api_messages_.size(); ++i) {
        UAirBlueprintLib::LogMessage(FString(vehicle_api_messages_[i].c_str()), TEXT(""), LogDebugLevel::Success, 30);
    }

    try {
        vehicle_api_->sendTelemetry(dt);
    }
    catch (std::exception& e) {
        UAirBlueprintLib::LogMessage(FString(e.what()), TEXT(""), LogDebugLevel::Failure, 30);
    }
}

void CarPawnSimApi::updateCarControls()
{
    auto rc_data = getRCData();

    if (rc_data.is_initialized) {
        if (!rc_data.is_valid) {
            UAirBlueprintLib::LogMessageString("Control Mode: ", "[INVALID] Wheel/Joystick", LogDebugLevel::Informational);
            return;
        }
        UAirBlueprintLib::LogMessageString("Control Mode: ", "Wheel/Joystick", LogDebugLevel::Informational);

        //TODO: move this to SimModeBase?
        //if ((joystick_state_.buttons & 4) | (joystick_state_.buttons & 1024)) { //X button or Start button
        //    reset();
        //    return;
        //}

        // Thrustmaster devices
        if (rc_data.vendor_id == "VID_044F") {
            joystick_controls_.steering = rc_data.yaw;
            joystick_controls_.throttle = (-rc_data.right_z + 1) / 2;
            joystick_controls_.brake = rc_data.throttle;

            auto car_state = vehicle_api_->getCarState();
            float rumble_strength = 0.66 + (car_state.rpm / car_state.maxrpm) / 3;
            float auto_center = (1.0 - 1.0 / (std::abs(car_state.speed / 120) + 1.0)) * (rc_data.yaw / 3);
            setRCForceFeedback(rumble_strength, auto_center);
        }
        // Anything else, typically Logitech G920 wheel
        else {
            joystick_controls_.steering = (rc_data.throttle * 2 - 1) * 1.25;
            joystick_controls_.throttle = (-rc_data.roll + 1) / 2;
            joystick_controls_.brake = -rc_data.right_z + 1;
        }
        //Two steel levers behind wheel
        joystick_controls_.handbrake = (rc_data.getSwitch(5)) | (rc_data.getSwitch(6)) ? 1 : 0;

        if ((rc_data.getSwitch(8)) | (rc_data.getSwitch(1))) { //RSB button or B button
            joystick_controls_.manual_gear = -1;
            joystick_controls_.is_manual_gear = true;
            joystick_controls_.gear_immediate = true;
        }
        else if ((rc_data.getSwitch(9)) | (rc_data.getSwitch(0))) { //LSB button or A button
            joystick_controls_.manual_gear = 0;
            joystick_controls_.is_manual_gear = false;
            joystick_controls_.gear_immediate = true;
        }

        current_controls_ = joystick_controls_;
    }
    else {
        UAirBlueprintLib::LogMessageString("Control Mode: ", "Keyboard", LogDebugLevel::Informational);
        current_controls_ = keyboard_controls_;
    }

    //if API-client control is not active then we route keyboard/joystick control to car
    if (!vehicle_api_->isApiControlEnabled()) {
        //all car controls from anywhere must be routed through API component
        vehicle_api_->setCarControls(current_controls_);
        pawn_api_->updateMovement(current_controls_);
    }
    else {
        UAirBlueprintLib::LogMessageString("Control Mode: ", "API", LogDebugLevel::Informational);
        current_controls_ = vehicle_api_->getCarControls();
        pawn_api_->updateMovement(current_controls_);
    }
    UAirBlueprintLib::LogMessageString("Accel: ", std::to_string(current_controls_.throttle), LogDebugLevel::Informational);
    UAirBlueprintLib::LogMessageString("Break: ", std::to_string(current_controls_.brake), LogDebugLevel::Informational);
    UAirBlueprintLib::LogMessageString("Steering: ", std::to_string(current_controls_.steering), LogDebugLevel::Informational);
    UAirBlueprintLib::LogMessageString("Handbrake: ", std::to_string(current_controls_.handbrake), LogDebugLevel::Informational);
    UAirBlueprintLib::LogMessageString("Target Gear: ", std::to_string(current_controls_.manual_gear), LogDebugLevel::Informational);
}

//*** Start: UpdatableState implementation ***//
void CarPawnSimApi::resetImplementation()
{
    PawnSimApi::resetImplementation();

    pawn_api_->reset();
}

//physics tick
void CarPawnSimApi::update(float delta)
{
<<<<<<< HEAD
    vehicle_api_->update(delta);
=======
    pawn_api_->update();
>>>>>>> 9c84fc13

    PawnSimApi::update(delta);
}

void CarPawnSimApi::reportState(StateReporter& reporter)
{
    PawnSimApi::reportState(reporter);

    vehicle_api_->reportState(reporter);
}

//*** End: UpdatableState implementation ***//<|MERGE_RESOLUTION|>--- conflicted
+++ resolved
@@ -160,13 +160,9 @@
 //physics tick
 void CarPawnSimApi::update(float delta)
 {
-<<<<<<< HEAD
-    vehicle_api_->update(delta);
-=======
-    pawn_api_->update();
->>>>>>> 9c84fc13
+    pawn_api_->update(delta);
 
-    PawnSimApi::update(delta);
+    PawnSimApi::updatedelta();
 }
 
 void CarPawnSimApi::reportState(StateReporter& reporter)
