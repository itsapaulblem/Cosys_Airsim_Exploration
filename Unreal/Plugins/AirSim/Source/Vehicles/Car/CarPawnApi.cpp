#include "CarPawnApi.h"
#include "AirBlueprintLib.h"

#include "PhysXVehicleManager.h"

CarPawnApi::CarPawnApi(ACarPawn* pawn, const msr::airlib::Kinematics::State* pawn_kinematics,
                       msr::airlib::CarApiBase* vehicle_api)
    : pawn_(pawn), pawn_kinematics_(pawn_kinematics), vehicle_api_(vehicle_api)
{
    movement_ = pawn->GetVehicleMovement();
}

void CarPawnApi::updateMovement(const msr::airlib::CarApiBase::CarControls& controls)
{
    last_controls_ = controls;

    if (!controls.is_manual_gear && movement_->GetTargetGear() < 0)
        movement_->SetTargetGear(0, true); //in auto gear we must have gear >= 0
    if (controls.is_manual_gear && movement_->GetTargetGear() != controls.manual_gear)
        movement_->SetTargetGear(controls.manual_gear, controls.gear_immediate);

    movement_->SetThrottleInput(controls.throttle);
    movement_->SetSteeringInput(controls.steering);
    movement_->SetBrakeInput(controls.brake);
    movement_->SetHandbrakeInput(controls.handbrake);
    movement_->SetUseAutoGears(!controls.is_manual_gear);
}

msr::airlib::CarApiBase::CarState CarPawnApi::getCarState() const
{
    msr::airlib::CarApiBase::CarState state(
        movement_->GetForwardSpeed() / 100, //cm/s -> m/s
        movement_->GetCurrentGear(),
        movement_->GetEngineRotationSpeed(),
        movement_->GetEngineMaxRotationSpeed(),
        last_controls_.handbrake,
        *pawn_kinematics_,
        vehicle_api_->clock()->nowNanos());
    return state;
}

void CarPawnApi::reset()
{
    vehicle_api_->reset();

    last_controls_ = msr::airlib::CarApiBase::CarControls();
    auto phys_comps = UAirBlueprintLib::getPhysicsComponents(pawn_);
    UAirBlueprintLib::RunCommandOnGameThread([this, &phys_comps]() {
        for (auto* phys_comp : phys_comps) {
            phys_comp->SetPhysicsAngularVelocityInDegrees(FVector::ZeroVector);
            phys_comp->SetPhysicsLinearVelocity(FVector::ZeroVector);
            //phys_comp->SetSimulatePhysics(false);
        }
        movement_->ResetMoveState();
        movement_->SetActive(false);
        movement_->SetActive(true, true);
        vehicle_api_->setCarControls(msr::airlib::CarApiBase::CarControls());
        updateMovement(msr::airlib::CarApiBase::CarControls());

        auto pv = movement_->PVehicle;
        if (pv) {
            pv->mWheelsDynData.setToRestState();
        }
        auto pvd = movement_->PVehicleDrive;
        if (pvd) {
            pvd->mDriveDynData.setToRestState();
        }
    },
                                             true);

<<<<<<< HEAD
    //UAirBlueprintLib::RunCommandOnGameThread([this, &phys_comps]() {
    //    for (auto* phys_comp : phys_comps)
    //        phys_comp->SetSimulatePhysics(true);
    //}, true);
=======
    UAirBlueprintLib::RunCommandOnGameThread([this, &phys_comps]() {
        for (auto* phys_comp : phys_comps)
            phys_comp->SetSimulatePhysics(true);
    },
                                             true);
>>>>>>> 9c84fc13
}

void CarPawnApi::update(float delta)
{
<<<<<<< HEAD
    msr::airlib::CarApiBase::update(delta);
}

msr::airlib::GeoPoint CarPawnApi::getHomeGeoPoint() const
{
    return home_geopoint_;
}

void CarPawnApi::enableApiControl(bool is_enabled)
{
    if (api_control_enabled_ != is_enabled) {
        last_controls_ = CarControls();
        api_control_enabled_ = is_enabled;
    }
}

bool CarPawnApi::isApiControlEnabled() const
{
    return api_control_enabled_;
=======
    vehicle_api_->updateCarState(getCarState());
    vehicle_api_->update();
>>>>>>> 9c84fc13
}

CarPawnApi::~CarPawnApi() = default;<|MERGE_RESOLUTION|>--- conflicted
+++ resolved
@@ -66,48 +66,17 @@
             pvd->mDriveDynData.setToRestState();
         }
     },
-                                             true);
-
-<<<<<<< HEAD
+                                             true);                                             true);
     //UAirBlueprintLib::RunCommandOnGameThread([this, &phys_comps]() {
     //    for (auto* phys_comp : phys_comps)
     //        phys_comp->SetSimulatePhysics(true);
     //}, true);
-=======
-    UAirBlueprintLib::RunCommandOnGameThread([this, &phys_comps]() {
-        for (auto* phys_comp : phys_comps)
-            phys_comp->SetSimulatePhysics(true);
-    },
-                                             true);
->>>>>>> 9c84fc13
 }
 
 void CarPawnApi::update(float delta)
 {
-<<<<<<< HEAD
-    msr::airlib::CarApiBase::update(delta);
-}
-
-msr::airlib::GeoPoint CarPawnApi::getHomeGeoPoint() const
-{
-    return home_geopoint_;
-}
-
-void CarPawnApi::enableApiControl(bool is_enabled)
-{
-    if (api_control_enabled_ != is_enabled) {
-        last_controls_ = CarControls();
-        api_control_enabled_ = is_enabled;
-    }
-}
-
-bool CarPawnApi::isApiControlEnabled() const
-{
-    return api_control_enabled_;
-=======
     vehicle_api_->updateCarState(getCarState());
-    vehicle_api_->update();
->>>>>>> 9c84fc13
+    vehicle_api_->update(float delta);
 }
 
 CarPawnApi::~CarPawnApi() = default;