# Welcome to Aerial Informatics and Robotics Simulator (AirSim)

AirSim is a simulator for drones (and soon other vehicles) built on Unreal Engine. It is open-source, cross platform and supports hardware-in-loop with popular flight controllers such as Pixhawk for physically and visually realistic simulations. It is developed as an Unreal plugin that can simply be dropped in to any Unreal environment you want. 

Our goal is to develop AirSim as a platform for AI research to experiment with deep learning, computer vision and reinforcement learning algorithms for autonomous vehicles. For this purpose, AirSim also exposes APIs to retrieve data and control vehicles in a platform independent way.

<<<<<<< HEAD
**Check out the quick 1.5 minute demo**
[![AirSim Demo Video](docs/images/demo_video.png)](https://youtu.be/GB-sBpXvM3s)
=======
[![AirSim Demo Video](docs/images/demo_video.png)](https://youtu.be/-WfTr1-OBGQ)
>>>>>>> 48a23d1b

# Development Status

This project is under heavy development. While we are working through our backlog of new features and known issues, we welcome contributions! Our current release is in beta and our APIs are subject to change.

# How to Get It
## Prerequisites
To get the best experience you will need Pixhawk or compatible device and a RC controller. This enables the "hardware-in-loop simulation" for more realistic experience. [Follow these instructions](docs/prereq.md) on how to get it, set it up and other alternatives.

## Windows
There are two ways to get AirSim working on your machine. Click on below links and follow the instructions.

1.  [Build it and use it with Unreal](docs/build.md)
2.  [Use the precompiled binaries](docs/use_precompiled.md)

## Linux
The official Linux build is expected to arrive in about a couple of weeks. All our current code is cross-platform and CMake enabled so please feel free to play around on other operating systems and [report any issues](issues/). We would love to make AirSim available on other platforms as well.

# How to Use It

## Manual flights
Follow the steps to build and set up the Unreal environment above. Plugin your Pixhawk (or compatible device) in your USB port, turn on the RC and press the Play button in Unreal. You should be able to control the drones in the simulator with the RC and fly around. Press F1 key to view several available keyboard shortcuts.

[More detailed instructions and troubleshooting](docs/manual_flight.md)

## Gathering training data
There are two ways you can generate training data from AirSim. The easiest way is to simply press the record button on the lower right corner. This will start writing pose and images for each frame. If you would like more data logging capabilities and other features, [file a feature request](https://github.com/Microsoft/AirSim/issues) or contribute changes. The data logging code is pretty simple and you can modify it to your heart's desire.

A more complex way to generate training data is by writing client code that uses our APIs. This allows you to be in full control of how, what, where and when you want to log data. See the next section for more details.

## Programmatic control
The AirSim exposes easy to use APIs in order to retrive data from the drones that includes ground truth, sensor data as well as various images. It also exposes APIs to control the drones in a platform independent way. This allows you to use your code to control different drones platforms, for example, Pixhawk or DJI Matrice, without any changes. 

These APIs are also available as a part of a separate independent cross-platform library so you can deploy them on an offboard computer on your vehicle. This way you can write and test your code in simulator and later execute it on the real drones. Transfer learning and related research is one of our focus areas.

[More detailed instructions for using APIs](docs/apis.md)

# Paper
You can get additional technical details in [our paper (work in progress)](https://www.microsoft.com/en-us/research/wp-content/uploads/2017/02/aerial-informatics-robotics-TR.pdf). Please cite this as:
```
@techreport{MSR-TR-2017-9,
     title = {{A}erial {I}nformatics and {R}obotics Platform},
     author = {Shital Shah and Debadeepta Dey and Chris Lovett and Ashish Kapoor},
     year = {2017},
     institution = {Microsoft Research},
     number = {{M}{S}{R}-{T}{R}-2017-9}}
}
```

# Contribute
We welcome contributions to help advance research frontiers. 

- [More on our design](docs/design.md)
- [More on our code structure](docs/code_structure.md)

# License
This project is released under MIT License. Please review [License file](LICENSE) for more details.
<|MERGE_RESOLUTION|>--- conflicted
+++ resolved
@@ -1,69 +1,65 @@
-# Welcome to Aerial Informatics and Robotics Simulator (AirSim)
-
-AirSim is a simulator for drones (and soon other vehicles) built on Unreal Engine. It is open-source, cross platform and supports hardware-in-loop with popular flight controllers such as Pixhawk for physically and visually realistic simulations. It is developed as an Unreal plugin that can simply be dropped in to any Unreal environment you want. 
-
-Our goal is to develop AirSim as a platform for AI research to experiment with deep learning, computer vision and reinforcement learning algorithms for autonomous vehicles. For this purpose, AirSim also exposes APIs to retrieve data and control vehicles in a platform independent way.
-
-<<<<<<< HEAD
-**Check out the quick 1.5 minute demo**
-[![AirSim Demo Video](docs/images/demo_video.png)](https://youtu.be/GB-sBpXvM3s)
-=======
-[![AirSim Demo Video](docs/images/demo_video.png)](https://youtu.be/-WfTr1-OBGQ)
->>>>>>> 48a23d1b
-
-# Development Status
-
-This project is under heavy development. While we are working through our backlog of new features and known issues, we welcome contributions! Our current release is in beta and our APIs are subject to change.
-
-# How to Get It
-## Prerequisites
-To get the best experience you will need Pixhawk or compatible device and a RC controller. This enables the "hardware-in-loop simulation" for more realistic experience. [Follow these instructions](docs/prereq.md) on how to get it, set it up and other alternatives.
-
-## Windows
-There are two ways to get AirSim working on your machine. Click on below links and follow the instructions.
-
-1.  [Build it and use it with Unreal](docs/build.md)
-2.  [Use the precompiled binaries](docs/use_precompiled.md)
-
-## Linux
-The official Linux build is expected to arrive in about a couple of weeks. All our current code is cross-platform and CMake enabled so please feel free to play around on other operating systems and [report any issues](issues/). We would love to make AirSim available on other platforms as well.
-
-# How to Use It
-
-## Manual flights
-Follow the steps to build and set up the Unreal environment above. Plugin your Pixhawk (or compatible device) in your USB port, turn on the RC and press the Play button in Unreal. You should be able to control the drones in the simulator with the RC and fly around. Press F1 key to view several available keyboard shortcuts.
-
-[More detailed instructions and troubleshooting](docs/manual_flight.md)
-
-## Gathering training data
-There are two ways you can generate training data from AirSim. The easiest way is to simply press the record button on the lower right corner. This will start writing pose and images for each frame. If you would like more data logging capabilities and other features, [file a feature request](https://github.com/Microsoft/AirSim/issues) or contribute changes. The data logging code is pretty simple and you can modify it to your heart's desire.
-
-A more complex way to generate training data is by writing client code that uses our APIs. This allows you to be in full control of how, what, where and when you want to log data. See the next section for more details.
-
-## Programmatic control
-The AirSim exposes easy to use APIs in order to retrive data from the drones that includes ground truth, sensor data as well as various images. It also exposes APIs to control the drones in a platform independent way. This allows you to use your code to control different drones platforms, for example, Pixhawk or DJI Matrice, without any changes. 
-
-These APIs are also available as a part of a separate independent cross-platform library so you can deploy them on an offboard computer on your vehicle. This way you can write and test your code in simulator and later execute it on the real drones. Transfer learning and related research is one of our focus areas.
-
-[More detailed instructions for using APIs](docs/apis.md)
-
-# Paper
-You can get additional technical details in [our paper (work in progress)](https://www.microsoft.com/en-us/research/wp-content/uploads/2017/02/aerial-informatics-robotics-TR.pdf). Please cite this as:
-```
-@techreport{MSR-TR-2017-9,
-     title = {{A}erial {I}nformatics and {R}obotics Platform},
-     author = {Shital Shah and Debadeepta Dey and Chris Lovett and Ashish Kapoor},
-     year = {2017},
-     institution = {Microsoft Research},
-     number = {{M}{S}{R}-{T}{R}-2017-9}}
-}
-```
-
-# Contribute
-We welcome contributions to help advance research frontiers. 
-
-- [More on our design](docs/design.md)
-- [More on our code structure](docs/code_structure.md)
-
-# License
-This project is released under MIT License. Please review [License file](LICENSE) for more details.
+# Welcome to Aerial Informatics and Robotics Simulator (AirSim)
+
+AirSim is a simulator for drones (and soon other vehicles) built on Unreal Engine. It is open-source, cross platform and supports hardware-in-loop with popular flight controllers such as Pixhawk for physically and visually realistic simulations. It is developed as an Unreal plugin that can simply be dropped in to any Unreal environment you want. 
+
+Our goal is to develop AirSim as a platform for AI research to experiment with deep learning, computer vision and reinforcement learning algorithms for autonomous vehicles. For this purpose, AirSim also exposes APIs to retrieve data and control vehicles in a platform independent way.
+
+**Check out the quick 1.5 minute demo**
+[![AirSim Demo Video](docs/images/demo_video.png)](https://youtu.be/-WfTr1-OBGQ)
+
+# Development Status
+
+This project is under heavy development. While we are working through our backlog of new features and known issues, we welcome contributions! Our current release is in beta and our APIs are subject to change.
+
+# How to Get It
+## Prerequisites
+To get the best experience you will need Pixhawk or compatible device and a RC controller. This enables the "hardware-in-loop simulation" for more realistic experience. [Follow these instructions](docs/prereq.md) on how to get it, set it up and other alternatives.
+
+## Windows
+There are two ways to get AirSim working on your machine. Click on below links and follow the instructions.
+
+1.  [Build it and use it with Unreal](docs/build.md)
+2.  [Use the precompiled binaries](docs/use_precompiled.md)
+
+## Linux
+The official Linux build is expected to arrive in about a couple of weeks. All our current code is cross-platform and CMake enabled so please feel free to play around on other operating systems and [report any issues](issues/). We would love to make AirSim available on other platforms as well.
+
+# How to Use It
+
+## Manual flights
+Follow the steps to build and set up the Unreal environment above. Plugin your Pixhawk (or compatible device) in your USB port, turn on the RC and press the Play button in Unreal. You should be able to control the drones in the simulator with the RC and fly around. Press F1 key to view several available keyboard shortcuts.
+
+[More detailed instructions and troubleshooting](docs/manual_flight.md)
+
+## Gathering training data
+There are two ways you can generate training data from AirSim. The easiest way is to simply press the record button on the lower right corner. This will start writing pose and images for each frame. If you would like more data logging capabilities and other features, [file a feature request](https://github.com/Microsoft/AirSim/issues) or contribute changes. The data logging code is pretty simple and you can modify it to your heart's desire.
+
+A more complex way to generate training data is by writing client code that uses our APIs. This allows you to be in full control of how, what, where and when you want to log data. See the next section for more details.
+
+## Programmatic control
+The AirSim exposes easy to use APIs in order to retrive data from the drones that includes ground truth, sensor data as well as various images. It also exposes APIs to control the drones in a platform independent way. This allows you to use your code to control different drones platforms, for example, Pixhawk or DJI Matrice, without any changes. 
+
+These APIs are also available as a part of a separate independent cross-platform library so you can deploy them on an offboard computer on your vehicle. This way you can write and test your code in simulator and later execute it on the real drones. Transfer learning and related research is one of our focus areas.
+
+[More detailed instructions for using APIs](docs/apis.md)
+
+# Paper
+You can get additional technical details in [our paper (work in progress)](https://www.microsoft.com/en-us/research/wp-content/uploads/2017/02/aerial-informatics-robotics-TR.pdf). Please cite this as:
+```
+@techreport{MSR-TR-2017-9,
+     title = {{A}erial {I}nformatics and {R}obotics Platform},
+     author = {Shital Shah and Debadeepta Dey and Chris Lovett and Ashish Kapoor},
+     year = {2017},
+     institution = {Microsoft Research},
+     number = {{M}{S}{R}-{T}{R}-2017-9}}
+}
+```
+
+# Contribute
+We welcome contributions to help advance research frontiers. 
+
+- [More on our design](docs/design.md)
+- [More on our code structure](docs/code_structure.md)
+
+# License
+This project is released under MIT License. Please review [License file](LICENSE) for more details.