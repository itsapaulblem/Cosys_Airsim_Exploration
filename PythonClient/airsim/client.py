from __future__ import print_function
from .utils import *
from .types import *
import msgpackrpc  # install as admin: pip install msgpack-rpc-python
import logging

class VehicleClient:
    def __init__(self, ip = "", port = 41451, timeout_value = 3600):
        if (ip == ""):
            ip = "127.0.0.1"
        self.client = msgpackrpc.Client(msgpackrpc.Address(ip, port), timeout = timeout_value, pack_encoding = 'utf-8', unpack_encoding = 'utf-8')

#----------------------------------- Common vehicle APIs ---------------------------------------------
    def reset(self):
        """
        Reset the vehicle to its original starting state

        Note that you must call `enableApiControl` and `armDisarm` again after the call to reset
        """
        self.client.call('reset')

    def ping(self):
        """
        If connection is established then this call will return true otherwise it will be blocked until timeout

        Returns:
            bool:
        """
        return self.client.call('ping')

    def getClientVersion(self):
        return 1 # sync with C++ client

    def getServerVersion(self):
        return self.client.call('getServerVersion')

    def getMinRequiredServerVersion(self):
        return 1 # sync with C++ client

    def getMinRequiredClientVersion(self):
        return self.client.call('getMinRequiredClientVersion')

    # basic flight control
    def enableApiControl(self, is_enabled, vehicle_name = ''):
        return self.client.call('enableApiControl', is_enabled, vehicle_name)
    def isApiControlEnabled(self, vehicle_name = ''):
        return self.client.call('isApiControlEnabled', vehicle_name)
    def armDisarm(self, arm, vehicle_name = ''):
        return self.client.call('armDisarm', arm, vehicle_name)
 
    def simPause(self, is_paused):
        """
        Pauses simulation

        Args:
            is_paused (bool): True to pause the simulation, False to release
        """
        self.client.call('simPause', is_paused)

    def simIsPause(self):
        """
        Returns true if the simulation is paused

        Returns:
            bool: If the simulation is paused
        """
        return self.client.call("simIsPaused")

    def simContinueForTime(self, seconds):
        """
        Continue the simulation for the specified number of seconds

        Args:
            seconds (float): Time to run the simulation for
        """
        self.client.call('simContinueForTime', seconds)

    def getHomeGeoPoint(self, vehicle_name = ''):
        return GeoPoint.from_msgpack(self.client.call('getHomeGeoPoint', vehicle_name))

    def confirmConnection(self, name=''):
        """
        Checks state of connection every 1 sec and reports it in Console so user can see the progress for connection.
        """
        if self.ping():
            if name == '':
                print("Connected to AirSim API!")
            else:
                print(name + " connected to AirSim API!")
        else:
            print("Ping returned false!")
        server_ver = self.getServerVersion()
        client_ver = self.getClientVersion()
        server_min_ver = self.getMinRequiredServerVersion()
        client_min_ver = self.getMinRequiredClientVersion()

        ver_info = "Client Ver:" + str(client_ver) + " (Min Req: " + str(client_min_ver) + \
              "), Server Ver:" + str(server_ver) + " (Min Req: " + str(server_min_ver) + ")"

        if server_ver < server_min_ver:
            print(ver_info, file=sys.stderr)
            print("AirSim server is of older version and not supported by this client. Please upgrade!")
        elif client_ver < client_min_ver:
            print(ver_info, file=sys.stderr)
            print("AirSim client is of older version and not supported by this server. Please upgrade!")
        else:
            print(ver_info)
        print('')

    def simSetLightIntensity(self, light_name, intensity):
        """
        Change intensity of named light

        Args:
            light_name (str): Name of light to change
            intensity (float): New intensity value

        Returns:
            bool: True if successful, otherwise False
        """
        return self.client.call("simSetLightIntensity", light_name, intensity)

    def simSwapTextures(self, tags, tex_id = 0, component_id = 0, material_id = 0):
        """
        Runtime Swap Texture API

        See https://microsoft.github.io/AirSim/retexturing/ for details

        Args:
            tags (str): string of "," or ", " delimited tags to identify on which actors to perform the swap
            tex_id (int, optional): indexes the array of textures assigned to each actor undergoing a swap

                                    If out-of-bounds for some object's texture set, it will be taken modulo the number of textures that were available
            component_id (int, optional):
            material_id (int, optional):

        Returns:
            list[str]: List of objects which matched the provided tags and had the texture swap perfomed
        """
        return self.client.call("simSwapTextures", tags, tex_id, component_id, material_id)

    def simSetObjectMaterial(self, object_name, material_name, component_id = 0):
        """
        Runtime Swap Texture API
        See https://microsoft.github.io/AirSim/retexturing/ for details
        Args:
            object_name (str): name of object to set material for
            material_name (str): name of material to set for object
            component_id (int, optional) : index of material elements

        Returns:
            bool: True if material was set
        """
        return self.client.call("simSetObjectMaterial", object_name, material_name, component_id)

    def simSetObjectMaterialFromTexture(self, object_name, texture_path, component_id = 0):
        """
        Runtime Swap Texture API
        See https://microsoft.github.io/AirSim/retexturing/ for details
        Args:
            object_name (str): name of object to set material for
            texture_path (str): path to texture to set for object
            component_id (int, optional) : index of material elements

        Returns:
            bool: True if material was set
        """
        return self.client.call("simSetObjectMaterialFromTexture", object_name, texture_path, component_id)


    # time-of-day control
#time - of - day control
    def simSetTimeOfDay(self, is_enabled, start_datetime = "", is_start_datetime_dst = False, celestial_clock_speed = 1, update_interval_secs = 60, move_sun = True):
        """
        Control the position of Sun in the environment

        Sun's position is computed using the coordinates specified in `OriginGeopoint` in settings for the date-time specified in the argument,
        else if the string is empty, current date & time is used

        Args:
            is_enabled (bool): True to enable time-of-day effect, False to reset the position to original
            start_datetime (str, optional): Date & Time in %Y-%m-%d %H:%M:%S format, e.g. `2018-02-12 15:20:00`
            is_start_datetime_dst (bool, optional): True to adjust for Daylight Savings Time
            celestial_clock_speed (float, optional): Run celestial clock faster or slower than simulation clock
                                                     E.g. Value 100 means for every 1 second of simulation clock, Sun's position is advanced by 100 seconds
                                                     so Sun will move in sky much faster
            update_interval_secs (float, optional): Interval to update the Sun's position
            move_sun (bool, optional): Whether or not to move the Sun
        """
        self.client.call('simSetTimeOfDay', is_enabled, start_datetime, is_start_datetime_dst, celestial_clock_speed, update_interval_secs, move_sun)

#weather
    def simEnableWeather(self, enable):
        """
        Enable Weather effects. Needs to be called before using `simSetWeatherParameter` API

        Args:
            enable (bool): True to enable, False to disable
        """
        self.client.call('simEnableWeather', enable)

    def simSetWeatherParameter(self, param, val):
        """
        Enable various weather effects

        Args:
            param (WeatherParameter): Weather effect to be enabled
            val (float): Intensity of the effect, Range 0-1
        """
        self.client.call('simSetWeatherParameter', param, val)

#camera control
#simGetImage returns compressed png in array of bytes
#image_type uses one of the ImageType members
    def simGetImage(self, camera_name, image_type, vehicle_name = ''):
        """
        Get a single image

        Returns bytes of png format image which can be dumped into abinary file to create .png image
        `string_to_uint8_array()` can be used to convert into Numpy unit8 array
        See https://microsoft.github.io/AirSim/image_apis/ for details

        Args:
            camera_name (str): Name of the camera, for backwards compatibility, ID numbers such as 0,1,etc. can also be used
            image_type (ImageType): Type of image required
            vehicle_name (str, optional): Name of the vehicle with the camera

        Returns:
            Binary string literal of compressed png image
        """
#todo : in future remove below, it's only for compatibility to pre v1.2
        camera_name = str(camera_name)

#because this method returns std::vector < uint8>, msgpack decides to encode it as a string unfortunately.
        result = self.client.call('simGetImage', camera_name, image_type, vehicle_name)
        if (result == "" or result == "\0"):
            return None
        return result

#camera control
#simGetImage returns compressed png in array of bytes
#image_type uses one of the ImageType members
    def simGetImages(self, requests, vehicle_name = ''):
        """
        Get multiple images

        See https://microsoft.github.io/AirSim/image_apis/ for details and examples

        Args:
            requests (list[ImageRequest]): Images required
            vehicle_name (str, optional): Name of vehicle associated with the camera

        Returns:
            list[ImageResponse]:
        """
        responses_raw = self.client.call('simGetImages', requests, vehicle_name)
        return [ImageResponse.from_msgpack(response_raw) for response_raw in responses_raw]



#CinemAirSim
    def simGetPresetLensSettings(self, camera_name, vehicle_name = ''):
        result = self.client.call('simGetPresetLensSettings', camera_name, vehicle_name)
        if (result == "" or result == "\0"):
            return None
        return result

    def simGetLensSettings(self, camera_name, vehicle_name = ''):
        result = self.client.call('simGetLensSettings', camera_name, vehicle_name)
        if (result == "" or result == "\0"):
            return None
        return result

    def simSetPresetLensSettings(self, preset_lens_settings, camera_name, vehicle_name = ''):
        self.client.call("simSetPresetLensSettings", preset_lens_settings, camera_name, vehicle_name)

    def simGetPresetFilmbackSettings(self, camera_name, vehicle_name = ''):
        result = self.client.call('simGetPresetFilmbackSettings', camera_name, vehicle_name)
        if (result == "" or result == "\0"):
            return None
        return result

    def simSetPresetFilmbackSettings(self, preset_filmback_settings, camera_name, vehicle_name = ''):
        self.client.call("simSetPresetFilmbackSettings", preset_filmback_settings, camera_name, vehicle_name)

    def simGetFilmbackSettings(self, camera_name, vehicle_name = ''):
        result = self.client.call('simGetFilmbackSettings', camera_name, vehicle_name)
        if (result == "" or result == "\0"):
            return None
        return result

    def simSetFilmbackSettings(self, sensor_width, sensor_height, camera_name, vehicle_name = ''):
        return self.client.call("simSetFilmbackSettings", sensor_width, sensor_height, camera_name, vehicle_name)

    def simGetFocalLength(self, camera_name, vehicle_name = ''):
        return self.client.call("simGetFocalLength", camera_name, vehicle_name)

    def simSetFocalLength(self, focal_length, camera_name, vehicle_name = ''):
        self.client.call("simSetFocalLength", focal_length, camera_name, vehicle_name)

    def simEnableManualFocus(self, enable, camera_name, vehicle_name = ''):
        self.client.call("simEnableManualFocus", enable, camera_name, vehicle_name)

    def simGetFocusDistance(self, camera_name, vehicle_name = ''):
        return self.client.call("simGetFocusDistance", camera_name, vehicle_name)

    def simSetFocusDistance(self, focus_distance, camera_name, vehicle_name = ''):
        self.client.call("simSetFocusDistance", focus_distance, camera_name, vehicle_name)

    def simGetFocusAperture(self, camera_name, vehicle_name = ''):
        return self.client.call("simGetFocusAperture", camera_name, vehicle_name)

    def simSetFocusAperture(self, focus_aperture, camera_name, vehicle_name = ''):
        self.client.call("simSetFocusAperture", focus_aperture, camera_name, vehicle_name)

    def simEnableFocusPlane(self, enable, camera_name, vehicle_name = ''):
        self.client.call("simEnableFocusPlane", enable, camera_name, vehicle_name)

    def simGetCurrentFieldOfView(self, camera_name, vehicle_name = ''):
        return self.client.call("simGetCurrentFieldOfView", camera_name, vehicle_name)

#End CinemAirSim
    def simTestLineOfSightToPoint(self, point, vehicle_name = ''):
        """
        Returns whether the target point is visible from the perspective of the inputted vehicle

        Args:
            point (GeoPoint): target point
            vehicle_name (str, optional): Name of vehicle

        Returns:
            [bool]: Success
        """
        return self.client.call('simTestLineOfSightToPoint', point, vehicle_name)

    def simTestLineOfSightBetweenPoints(self, point1, point2):
        """
        Returns whether the target point is visible from the perspective of the source point

        Args:
            point1 (GeoPoint): source point
            point2 (GeoPoint): target point

        Returns:
            [bool]: Success
        """
        return self.client.call('simTestLineOfSightBetweenPoints', point1, point2)

    def simGetWorldExtents(self):
        """
        Returns a list of GeoPoints representing the minimum and maximum extents of the world

        Returns:
            list[GeoPoint]
        """
        responses_raw = self.client.call('simGetWorldExtents')
        return [GeoPoint.from_msgpack(response_raw) for response_raw in responses_raw]

    def simRunConsoleCommand(self, command):
        """
        Allows the client to execute a command in Unreal's native console, via an API.
        Affords access to the countless built-in commands such as "stat unit", "stat fps", "open [map]", adjust any config settings, etc. etc.
        Allows the user to create bespoke APIs very easily, by adding a custom event to the level blueprint, and then calling the console command "ce MyEventName [args]". No recompilation of AirSim needed!

        Args:
            command ([string]): Desired Unreal Engine Console command to run

        Returns:
            [bool]: Success
        """
        return self.client.call('simRunConsoleCommand', command)

#gets the static meshes in the unreal scene
    def simGetMeshPositionVertexBuffers(self):
        """
        Returns the static meshes that make up the scene

        See https://microsoft.github.io/AirSim/meshes/ for details and how to use this

        Returns:
            list[MeshPositionVertexBuffersResponse]:
        """
        responses_raw = self.client.call('simGetMeshPositionVertexBuffers')
        return [MeshPositionVertexBuffersResponse.from_msgpack(response_raw) for response_raw in responses_raw]

    def simGetCollisionInfo(self, vehicle_name = ''):
        """
        Args:
            vehicle_name (str, optional): Name of the Vehicle to get the info of

        Returns:
            CollisionInfo:
        """
        return CollisionInfo.from_msgpack(self.client.call('simGetCollisionInfo', vehicle_name))

    def simSetVehiclePose(self, pose, ignore_collision, vehicle_name = ''):
        """
        Set the pose of the vehicle

        If you don't want to change position (or orientation) then just set components of position (or orientation) to floating point nan values

        Args:
            pose (Pose): Desired Pose pf the vehicle
            ignore_collision (bool): Whether to ignore any collision or not
            vehicle_name (str, optional): Name of the vehicle to move
        """
        self.client.call('simSetVehiclePose', pose, ignore_collision, vehicle_name)

    def simGetVehiclePose(self, vehicle_name = ''):
        """
        The position inside the returned Pose is in the frame of the vehicle's starting point

        Args:
            vehicle_name (str, optional): Name of the vehicle to get the Pose of

        Returns:
            Pose:
        """
        pose = self.client.call('simGetVehiclePose', vehicle_name)
        return Pose.from_msgpack(pose)

    def simGetObjectPose(self, object_name, ned=True):
        pose = self.client.call('simGetObjectPose', object_name, ned)
        return Pose.from_msgpack(pose)

    def simSetObjectPose(self, object_name, pose, teleport = True):
        """
        Set the pose of the object(actor) in the environment

        The specified actor must have Mobility set to movable, otherwise there will be undefined behaviour.
        See https://www.unrealengine.com/en-US/blog/moving-physical-objects for details on how to set Mobility and the effect of Teleport parameter

        Args:
            object_name (str): Name of the object(actor) to move
            pose (Pose): Desired Pose of the object
            teleport (bool, optional): Whether to move the object immediately without affecting their velocity

        Returns:
            bool: If the move was successful
        """
        return self.client.call('simSetObjectPose', object_name, pose, teleport)


    def simGetObjectScale(self, object_name):
        """
        Gets scale of an object in the world

        Args:
            object_name (str): Object to get the scale of

        Returns:
            airsim.Vector3r: Scale
        """
        scale = self.client.call('simGetObjectScale', object_name)
        return Vector3r.from_msgpack(scale)

    def simSetObjectScale(self, object_name, scale_vector):
        """
        Sets scale of an object in the world

        Args:
            object_name (str): Object to set the scale of
            scale_vector (airsim.Vector3r): Desired scale of object

        Returns:
            bool: True if scale change was successful
        """
        return self.client.call('simSetObjectScale', object_name, scale_vector)

    def simListSceneObjects(self, name_regex = '.*'):
        """
        Lists the objects present in the environment

        Default behaviour is to list all objects, regex can be used to return smaller list of matching objects or actors

        Args:
            name_regex (str, optional): String to match actor names against, e.g. "Cylinder.*"

        Returns:
            list[str]: List containing all the names
        """
        return self.client.call('simListSceneObjects', name_regex)

    def simListInstanceSegmentationObjects(self):
        return self.client.call('simListInstanceSegmentationObjects')

    def simListInstanceSegmentationPoses(self, ned=True, only_visible=False):
        poses_raw = self.client.call('simListInstanceSegmentationPoses', ned, only_visible)
        return [Pose.from_msgpack(pose_raw) for pose_raw in poses_raw]

    def simSetSegmentationObjectID(self, mesh_name, object_id, is_name_regex=False):
        return self.client.call('simSetSegmentationObjectID', mesh_name, object_id, is_name_regex)

    def simGetSegmentationObjectID(self, mesh_name):
        return self.client.call('simGetSegmentationObjectID', mesh_name)

    def simGetSegmentationColorMap(self):
        return generate_colormap()


    def simAddDetectionFilterMeshName(self, camera_name, image_type, mesh_name, vehicle_name = '', external = False):
        """
        Add mesh name to detect in wild card format

        For example: simAddDetectionFilterMeshName("Car_*") will detect all instance named "Car_*"

        Args:
            camera_name (str): Name of the camera, for backwards compatibility, ID numbers such as 0,1,etc. can also be used
            image_type (ImageType): Type of image required
            mesh_name (str): mesh name in wild card format
            vehicle_name (str, optional): Vehicle which the camera is associated with
            external (bool, optional): Whether the camera is an External Camera

        """
        self.client.call('simAddDetectionFilterMeshName', camera_name, image_type, mesh_name, vehicle_name, external)

    def simSetDetectionFilterRadius(self, camera_name, image_type, radius_cm, vehicle_name = '', external = False):
        """
        Set detection radius for all cameras

        Args:
            camera_name (str): Name of the camera, for backwards compatibility, ID numbers such as 0,1,etc. can also be used
            image_type (ImageType): Type of image required
            radius_cm (int): Radius in [cm]
            vehicle_name (str, optional): Vehicle which the camera is associated with
            external (bool, optional): Whether the camera is an External Camera
        """
        self.client.call('simSetDetectionFilterRadius', camera_name, image_type, radius_cm, vehicle_name, external)

    def simClearDetectionMeshNames(self, camera_name, image_type, vehicle_name = '', external = False):
        """
        Clear all mesh names from detection filter

        Args:
            camera_name (str): Name of the camera, for backwards compatibility, ID numbers such as 0,1,etc. can also be used
            image_type (ImageType): Type of image required
            vehicle_name (str, optional): Vehicle which the camera is associated with
            external (bool, optional): Whether the camera is an External Camera

        """
        self.client.call('simClearDetectionMeshNames', camera_name, image_type, vehicle_name, external)

    def simGetDetections(self, camera_name, image_type, vehicle_name = '', external = False):
        """
        Get current detections

        Args:
            camera_name (str): Name of the camera, for backwards compatibility, ID numbers such as 0,1,etc. can also be used
            image_type (ImageType): Type of image required
            vehicle_name (str, optional): Vehicle which the camera is associated with
            external (bool, optional): Whether the camera is an External Camera

        Returns:
            DetectionInfo array
        """
        responses_raw = self.client.call('simGetDetections', camera_name, image_type, vehicle_name, external)
        return [DetectionInfo.from_msgpack(response_raw) for response_raw in responses_raw]

    def simLoadLevel(self, level_name):
        """
        Loads a level specified by its name

        Args:
            level_name (str): Name of the level to load

        Returns:
            bool: True if the level was successfully loaded
        """
        return self.client.call('simLoadLevel', level_name)

    def simListAssets(self):
        """
        Lists all the assets present in the Asset Registry

        Returns:
            list[str]: Names of all the assets
        """
        return self.client.call('simListAssets')

    def simSpawnObject(self, object_name, asset_name, pose, scale, physics_enabled=False, is_blueprint=False):
        """Spawned selected object in the world

        Args:
            object_name (str): Desired name of new object
            asset_name (str): Name of asset(mesh) in the project database
            pose (airsim.Pose): Desired pose of object
            scale (airsim.Vector3r): Desired scale of object
            physics_enabled (bool, optional): Whether to enable physics for the object
            is_blueprint (bool, optional): Whether to spawn a blueprint or an actor

        Returns:
            str: Name of spawned object, in case it had to be modified
        """
        return self.client.call('simSpawnObject', object_name, asset_name, pose, scale, physics_enabled, is_blueprint)

    def simDestroyObject(self, object_name):
        """Removes selected object from the world

        Args:
            object_name (str): Name of object to be removed

        Returns:
            bool: True if object is queued up for removal
        """
        return self.client.call('simDestroyObject', object_name)

    def simPrintLogMessage(self, message, message_param = "", severity = 0):
        """
        Prints the specified message in the simulator's window.

        If message_param is supplied, then it's printed next to the message and in that case if this API is called with same message value
        but different message_param again then previous line is overwritten with new line (instead of API creating new line on display).

        For example, `simPrintLogMessage("Iteration: ", to_string(i))` keeps updating same line on display when API is called with different values of i.
        The valid values of severity parameter is 0 to 3 inclusive that corresponds to different colors.

        Args:
            message (str): Message to be printed
            message_param (str, optional): Parameter to be printed next to the message
            severity (int, optional): Range 0-3, inclusive, corresponding to the severity of the message
        """
        self.client.call('simPrintLogMessage', message, message_param, severity)

    def simGetCameraInfo(self, camera_name, vehicle_name=''):
        """
        Get details about the camera

        Args:
            camera_name (str): Name of the camera, for backwards compatibility, ID numbers such as 0,1,etc. can also be used
            vehicle_name (str, optional): Vehicle which the camera is associated with

        Returns:
            CameraInfo:
        """
        # TODO : below str() conversion is only needed for legacy reason and should be removed in future
        return CameraInfo.from_msgpack(self.client.call('simGetCameraInfo', str(camera_name), vehicle_name))

    def simGetDistortionParams(self, camera_name, vehicle_name=''):
        """
        Get camera distortion parameters

        Args:
            camera_name (str): Name of the camera, for backwards compatibility, ID numbers such as 0,1,etc. can also be used
            vehicle_name (str, optional): Vehicle which the camera is associated with

        Returns:
            List (float): List of distortion parameter values corresponding to K1, K2, K3, P1, P2 respectively.
        """

        return self.client.call('simGetDistortionParams', str(camera_name), vehicle_name)

    def simSetDistortionParams(self, camera_name, distortion_params, vehicle_name = ''):
        """
        Set camera distortion parameters

        Args:
            camera_name (str): Name of the camera, for backwards compatibility, ID numbers such as 0,1,etc. can also be used
            distortion_params (dict): Dictionary of distortion param names and corresponding values
                                        {"K1": 0.0, "K2": 0.0, "K3": 0.0, "P1": 0.0, "P2": 0.0}
            vehicle_name (str, optional): Vehicle which the camera is associated with
        """

        for param_name, value in distortion_params.items():
            self.simSetDistortionParam(camera_name, param_name, value, vehicle_name)

    def simSetDistortionParam(self, camera_name, param_name, value, vehicle_name = ''):
        """
        Set single camera distortion parameter

        Args:
            camera_name (str): Name of the camera, for backwards compatibility, ID numbers such as 0,1,etc. can also be used
            param_name (str): Name of distortion parameter
            value (float): Value of distortion parameter
            vehicle_name (str, optional): Vehicle which the camera is associated with
        """
        self.client.call('simSetDistortionParam', str(camera_name), param_name, value, vehicle_name)

    def simSetCameraPose(self, camera_name, pose, vehicle_name = ''):
        """
        - Control the pose of a selected camera

        Args:
            camera_name (str): Name of the camera to be controlled
            pose (Pose): Pose representing the desired position and orientation of the camera
            vehicle_name (str, optional): Name of vehicle which the camera corresponds to
        """
#TODO : below str() conversion is only needed for legacy reason and should be removed in future
        self.client.call('simSetCameraPose', str(camera_name), pose, vehicle_name)

    def simSetCameraFov(self, camera_name, fov_degrees, vehicle_name = ''):
        """
        - Control the field of view of a selected camera

        Args:
            camera_name (str): Name of the camera to be controlled
            fov_degrees (float): Value of field of view in degrees
            vehicle_name (str, optional): Name of vehicle which the camera corresponds to
        """
#TODO : below str() conversion is only needed for legacy reason and should be removed in future
        self.client.call('simSetCameraFov', str(camera_name), fov_degrees, vehicle_name)

    def simGetGroundTruthKinematics(self, vehicle_name = ''):
        """
        Get Ground truth kinematics of the vehicle

        The position inside the returned KinematicsState is in the frame of the vehicle's starting point

        Args:
            vehicle_name (str, optional): Name of the vehicle

        Returns:
            KinematicsState: Ground truth of the vehicle
        """
        kinematics_state = self.client.call('simGetGroundTruthKinematics', vehicle_name)
        return KinematicsState.from_msgpack(kinematics_state)
    simGetGroundTruthKinematics.__annotations__ = {'return': KinematicsState}

    def simSetKinematics(self, state, ignore_collision, vehicle_name = ''):
        """
        Set the kinematics state of the vehicle

        If you don't want to change position (or orientation) then just set components of position (or orientation) to floating point nan values

        Args:
            state (KinematicsState): Desired Pose pf the vehicle
            ignore_collision (bool): Whether to ignore any collision or not
            vehicle_name (str, optional): Name of the vehicle to move
        """
        self.client.call('simSetKinematics', state, ignore_collision, vehicle_name)

    def simGetGroundTruthEnvironment(self, vehicle_name = ''):
        """
        Get ground truth environment state

        The position inside the returned EnvironmentState is in the frame of the vehicle's starting point

        Args:
            vehicle_name (str, optional): Name of the vehicle

        Returns:
            EnvironmentState: Ground truth environment state
        """
        env_state = self.client.call('simGetGroundTruthEnvironment', vehicle_name)
        return EnvironmentState.from_msgpack(env_state)
    simGetGroundTruthEnvironment.__annotations__ = {'return': EnvironmentState}


#sensor APIs
    def getImuData(self, imu_name = '', vehicle_name = ''):
        """
        Args:
            imu_name (str, optional): Name of IMU to get data from, specified in settings.json
            vehicle_name (str, optional): Name of vehicle to which the sensor corresponds to

        Returns:
            ImuData:
        """
        return ImuData.from_msgpack(self.client.call('getImuData', imu_name, vehicle_name))

    def getBarometerData(self, barometer_name = '', vehicle_name = ''):
        """
        Args:
            barometer_name (str, optional): Name of Barometer to get data from, specified in settings.json
            vehicle_name (str, optional): Name of vehicle to which the sensor corresponds to

        Returns:
            BarometerData:
        """
        return BarometerData.from_msgpack(self.client.call('getBarometerData', barometer_name, vehicle_name))

    def getMagnetometerData(self, magnetometer_name = '', vehicle_name = ''):
        """
        Args:
            magnetometer_name (str, optional): Name of Magnetometer to get data from, specified in settings.json
            vehicle_name (str, optional): Name of vehicle to which the sensor corresponds to

        Returns:
            MagnetometerData:
        """
        return MagnetometerData.from_msgpack(self.client.call('getMagnetometerData', magnetometer_name, vehicle_name))

    def getGpsData(self, gps_name = '', vehicle_name = ''):
        """
        Args:
            gps_name (str, optional): Name of GPS to get data from, specified in settings.json
            vehicle_name (str, optional): Name of vehicle to which the sensor corresponds to

        Returns:
            GpsData:
        """
        return GpsData.from_msgpack(self.client.call('getGpsData', gps_name, vehicle_name))

    def getDistanceSensorData(self, distance_sensor_name = '', vehicle_name = ''):
        """
        Args:
            distance_sensor_name (str, optional): Name of Distance Sensor to get data from, specified in settings.json
            vehicle_name (str, optional): Name of vehicle to which the sensor corresponds to

        Returns:
            DistanceSensorData:
        """
        return DistanceSensorData.from_msgpack(self.client.call('getDistanceSensorData', distance_sensor_name, vehicle_name))

    def getLidarData(self, lidar_name = '', vehicle_name = ''):
        """
        Args:
            lidar_name (str, optional): Name of Lidar to get data from, specified in settings.json
            vehicle_name (str, optional): Name of vehicle to which the sensor corresponds to

        Returns:
            LidarData:
        """
        return LidarData.from_msgpack(self.client.call('getLidarData', lidar_name, vehicle_name))

    def getGPULidarData(self, lidar_name='', vehicle_name=''):
        return GPULidarData.from_msgpack(self.client.call('getGPULidarData', lidar_name, vehicle_name))

    def getEchoData(self, echo_name='', vehicle_name=''):
        return EchoData.from_msgpack(self.client.call('getEchoData', echo_name, vehicle_name))

    def getUWBData(self, uwb_name='', vehicle_name=''):
        return UwbData.from_msgpack(self.client.call('getUWBData', uwb_name, vehicle_name))

    def getUWBSensorData(self, uwb_name='', vehicle_name=''):
        return UwbSensorData.from_msgpack(self.client.call('getUWBSensorData', uwb_name, vehicle_name))

    def getWifiData(self, wifi_name='', vehicle_name=''):
        return WifiData.from_msgpack(self.client.call('getWifiData', wifi_name, vehicle_name))

    def getWifiSensorData(self, wifi_name='', vehicle_name=''):
        return WifiSensorData.from_msgpack(self.client.call('getWifiSensorData', wifi_name, vehicle_name))

#Plotting APIs
    def simFlushPersistentMarkers(self):
        """
        Clear any persistent markers - those plotted with setting `is_persistent=True` in the APIs below
        """
        self.client.call('simFlushPersistentMarkers')

    def simPlotPoints(self, points, color_rgba=[1.0, 0.0, 0.0, 1.0], size = 10.0, duration = -1.0, is_persistent = False):
        """
        Plot a list of 3D points in World NED frame

        Args:
            points (list[Vector3r]): List of Vector3r objects
            color_rgba (list, optional): desired RGBA values from 0.0 to 1.0
            size (float, optional): Size of plotted point
            duration (float, optional): Duration (seconds) to plot for
            is_persistent (bool, optional): If set to True, the desired object will be plotted for infinite time.
        """
        self.client.call('simPlotPoints', points, color_rgba, size, duration, is_persistent)

    def simPlotLineStrip(self, points, color_rgba=[1.0, 0.0, 0.0, 1.0], thickness = 5.0, duration = -1.0, is_persistent = False):
        """
        Plots a line strip in World NED frame, defined from points[0] to points[1], points[1] to points[2], ... , points[n-2] to points[n-1]

        Args:
            points (list[Vector3r]): List of 3D locations of line start and end points, specified as Vector3r objects
            color_rgba (list, optional): desired RGBA values from 0.0 to 1.0
            thickness (float, optional): Thickness of line
            duration (float, optional): Duration (seconds) to plot for
            is_persistent (bool, optional): If set to True, the desired object will be plotted for infinite time.
        """
        self.client.call('simPlotLineStrip', points, color_rgba, thickness, duration, is_persistent)

    def simPlotLineList(self, points, color_rgba=[1.0, 0.0, 0.0, 1.0], thickness = 5.0, duration = -1.0, is_persistent = False):
        """
        Plots a line strip in World NED frame, defined from points[0] to points[1], points[2] to points[3], ... , points[n-2] to points[n-1]

        Args:
            points (list[Vector3r]): List of 3D locations of line start and end points, specified as Vector3r objects. Must be even
            color_rgba (list, optional): desired RGBA values from 0.0 to 1.0
            thickness (float, optional): Thickness of line
            duration (float, optional): Duration (seconds) to plot for
            is_persistent (bool, optional): If set to True, the desired object will be plotted for infinite time.
        """
        self.client.call('simPlotLineList', points, color_rgba, thickness, duration, is_persistent)

    def simPlotArrows(self, points_start, points_end, color_rgba=[1.0, 0.0, 0.0, 1.0], thickness = 5.0, arrow_size = 2.0, duration = -1.0, is_persistent = False):
        """
        Plots a list of arrows in World NED frame, defined from points_start[0] to points_end[0], points_start[1] to points_end[1], ... , points_start[n-1] to points_end[n-1]
        Args:
            points_start (list[Vector3r]): List of 3D start positions of arrow start positions, specified as Vector3r objects
            points_end (list[Vector3r]): List of 3D end positions of arrow start positions, specified as Vector3r objects
            color_rgba (list, optional): desired RGBA values from 0.0 to 1.0
            thickness (float, optional): Thickness of line
            arrow_size (float, optional): Size of arrow head
            duration (float, optional): Duration (seconds) to plot for
            is_persistent (bool, optional): If set to True, the desired object will be plotted for infinite time.
        """
        self.client.call('simPlotArrows', points_start, points_end, color_rgba, thickness, arrow_size, duration, is_persistent)

<<<<<<< HEAD
#----------------------------------- Multirotor APIs ---------------------------------------------
=======

    def simPlotStrings(self, strings, positions, scale = 5, color_rgba=[1.0, 0.0, 0.0, 1.0], duration = -1.0):
        """
        Plots a list of strings at desired positions in World NED frame.

        Args:
            strings (list[String], optional): List of strings to plot
            positions (list[Vector3r]): List of positions where the strings should be plotted. Should be in one-to-one correspondence with the strings' list
            scale (float, optional): Font scale of transform name
            color_rgba (list, optional): desired RGBA values from 0.0 to 1.0
            duration (float, optional): Duration (seconds) to plot for
        """
        self.client.call('simPlotStrings', strings, positions, scale, color_rgba, duration)

    def simPlotTransforms(self, poses, scale = 5.0, thickness = 5.0, duration = -1.0, is_persistent = False):
        """
        Plots a list of transforms in World NED frame.

        Args:
            poses (list[Pose]): List of Pose objects representing the transforms to plot
            scale (float, optional): Length of transforms' axes
            thickness (float, optional): Thickness of transforms' axes
            duration (float, optional): Duration (seconds) to plot for
            is_persistent (bool, optional): If set to True, the desired object will be plotted for infinite time.
        """
        self.client.call('simPlotTransforms', poses, scale, thickness, duration, is_persistent)

    def simPlotTransformsWithNames(self, poses, names, tf_scale = 5.0, tf_thickness = 5.0, text_scale = 10.0, text_color_rgba = [1.0, 0.0, 0.0, 1.0], duration = -1.0):
        """
        Plots a list of transforms with their names in World NED frame.

        Args:
            poses (list[Pose]): List of Pose objects representing the transforms to plot
            names (list[string]): List of strings with one-to-one correspondence to list of poses
            tf_scale (float, optional): Length of transforms' axes
            tf_thickness (float, optional): Thickness of transforms' axes
            text_scale (float, optional): Font scale of transform name
            text_color_rgba (list, optional): desired RGBA values from 0.0 to 1.0 for the transform name
            duration (float, optional): Duration (seconds) to plot for
        """
        self.client.call('simPlotTransformsWithNames', poses, names, tf_scale, tf_thickness, text_scale, text_color_rgba, duration)

    def cancelLastTask(self, vehicle_name = ''):
        """
        Cancel previous Async task

        Args:
            vehicle_name (str, optional): Name of the vehicle
        """
        self.client.call('cancelLastTask', vehicle_name)

#Recording APIs
    def startRecording(self):
        """
        Start Recording

        Recording will be done according to the settings
        """
        self.client.call('startRecording')

    def stopRecording(self):
        """
        Stop Recording
        """
        self.client.call('stopRecording')

    def isRecording(self):
        """
        Whether Recording is running or not

        Returns:
            bool: True if Recording, else False
        """
        return self.client.call('isRecording')

    def simSetWind(self, wind):
        """
        Set simulated wind, in World frame, NED direction, m/s

        Args:
            wind (Vector3r): Wind, in World frame, NED direction, in m/s
        """
        self.client.call('simSetWind', wind)

    def simCreateVoxelGrid(self, position, x, y, z, res, of):
        """
        Construct and save a binvox-formatted voxel grid of environment

        Args:
            position (Vector3r): Position around which voxel grid is centered in m
            x, y, z (int): Size of each voxel grid dimension in m
            res (float): Resolution of voxel grid in m
            of (str): Name of output file to save voxel grid as

        Returns:
            bool: True if output written to file successfully, else False
        """
        return self.client.call('simCreateVoxelGrid', position, x, y, z, res, of)

#Add new vehicle via RPC
    def simAddVehicle(self, vehicle_name, vehicle_type, pose, pawn_path = ""):
        """
        Create vehicle at runtime

        Args:
            vehicle_name (str): Name of the vehicle being created
            vehicle_type (str): Type of vehicle, e.g. "simpleflight"
            pose (Pose): Initial pose of the vehicle
            pawn_path (str, optional): Vehicle blueprint path, default empty wbich uses the default blueprint for the vehicle type

        Returns:
            bool: Whether vehicle was created
        """
        return self.client.call('simAddVehicle', vehicle_name, vehicle_type, pose, pawn_path)

    def listVehicles(self):
        """
        Lists the names of current vehicles

        Returns:
            list[str]: List containing names of all vehicles
        """
        return self.client.call('listVehicles')

    def getSettingsString(self):
        """
        Fetch the settings text being used by AirSim

        Returns:
            str: Settings text in JSON format
        """
        return self.client.call('getSettingsString')

    def simSetExtForce(self, ext_force):
        """
        Set arbitrary external forces, in World frame, NED direction. Can be used
        for implementing simple payloads.

        Args:
            ext_force (Vector3r): Force, in World frame, NED direction, in N
        """
        self.client.call('simSetExtForce', ext_force)

# -----------------------------------  Multirotor APIs ---------------------------------------------
>>>>>>> fb703f1d
class MultirotorClient(VehicleClient, object):
    def __init__(self, ip = "", port = 41451, timeout_value = 3600):
        super(MultirotorClient, self).__init__(ip, port, timeout_value)

    def takeoffAsync(self, timeout_sec = 20, vehicle_name = ''):
        """
        Takeoff vehicle to 3m above ground. Vehicle should not be moving when this API is used

        Args:
            timeout_sec (int, optional): Timeout for the vehicle to reach desired altitude
            vehicle_name (str, optional): Name of the vehicle to send this command to

        Returns:
            msgpackrpc.future.Future: future. call .join() to wait for method to finish. Example: client.METHOD().join()
        """
        return self.client.call_async('takeoff', timeout_sec, vehicle_name)

    def landAsync(self, timeout_sec = 60, vehicle_name = ''):
        """
        Land the vehicle

        Args:
            timeout_sec (int, optional): Timeout for the vehicle to land
            vehicle_name (str, optional): Name of the vehicle to send this command to

        Returns:
            msgpackrpc.future.Future: future. call .join() to wait for method to finish. Example: client.METHOD().join()
        """
        return self.client.call_async('land', timeout_sec, vehicle_name)

    def goHomeAsync(self, timeout_sec = 3e+38, vehicle_name = ''):
        """
        Return vehicle to Home i.e. Launch location

        Args:
            timeout_sec (int, optional): Timeout for the vehicle to reach desired altitude
            vehicle_name (str, optional): Name of the vehicle to send this command to

        Returns:
            msgpackrpc.future.Future: future. call .join() to wait for method to finish. Example: client.METHOD().join()
        """
        return self.client.call_async('goHome', timeout_sec, vehicle_name)

#APIs for control
    def moveByVelocityBodyFrameAsync(self, vx, vy, vz, duration, drivetrain = DrivetrainType.MaxDegreeOfFreedom, yaw_mode = YawMode(), vehicle_name = ''):
        """
        Args:
            vx (float): desired velocity in the X axis of the vehicle's local NED frame.
            vy (float): desired velocity in the Y axis of the vehicle's local NED frame.
            vz (float): desired velocity in the Z axis of the vehicle's local NED frame.
            duration (float): Desired amount of time (seconds), to send this command for
            drivetrain (DrivetrainType, optional):
            yaw_mode (YawMode, optional):
            vehicle_name (str, optional): Name of the multirotor to send this command to

        Returns:
            msgpackrpc.future.Future: future. call .join() to wait for method to finish. Example: client.METHOD().join()
        """
        return self.client.call_async('moveByVelocityBodyFrame', vx, vy, vz, duration, drivetrain, yaw_mode, vehicle_name)

    def moveByVelocityZBodyFrameAsync(self, vx, vy, z, duration, drivetrain = DrivetrainType.MaxDegreeOfFreedom, yaw_mode = YawMode(), vehicle_name = ''):
        """
        Args:
            vx (float): desired velocity in the X axis of the vehicle's local NED frame
            vy (float): desired velocity in the Y axis of the vehicle's local NED frame
            z (float): desired Z value (in local NED frame of the vehicle)
            duration (float): Desired amount of time (seconds), to send this command for
            drivetrain (DrivetrainType, optional):
            yaw_mode (YawMode, optional):
            vehicle_name (str, optional): Name of the multirotor to send this command to

        Returns:
            msgpackrpc.future.Future: future. call .join() to wait for method to finish. Example: client.METHOD().join()
        """

        return self.client.call_async('moveByVelocityZBodyFrame', vx, vy, z, duration, drivetrain, yaw_mode, vehicle_name)

    def moveByAngleZAsync(self, pitch, roll, z, yaw, duration, vehicle_name = ''):
        logging.warning("moveByAngleZAsync API is deprecated, use moveByRollPitchYawZAsync() API instead")
        return self.client.call_async('moveByRollPitchYawZ', roll, -pitch, -yaw, z, duration, vehicle_name)

    def moveByAngleThrottleAsync(self, pitch, roll, throttle, yaw_rate, duration, vehicle_name = ''):
        logging.warning("moveByAngleThrottleAsync API is deprecated, use moveByRollPitchYawrateThrottleAsync() API instead")
        return self.client.call_async('moveByRollPitchYawrateThrottle', roll, -pitch, -yaw_rate, throttle, duration, vehicle_name)

    def moveByVelocityAsync(self, vx, vy, vz, duration, drivetrain = DrivetrainType.MaxDegreeOfFreedom, yaw_mode = YawMode(), vehicle_name = ''):
        """
        Args:
            vx (float): desired velocity in world (NED) X axis
            vy (float): desired velocity in world (NED) Y axis
            vz (float): desired velocity in world (NED) Z axis
            duration (float): Desired amount of time (seconds), to send this command for
            drivetrain (DrivetrainType, optional):
            yaw_mode (YawMode, optional):
            vehicle_name (str, optional): Name of the multirotor to send this command to

        Returns:
            msgpackrpc.future.Future: future. call .join() to wait for method to finish. Example: client.METHOD().join()
        """
        return self.client.call_async('moveByVelocity', vx, vy, vz, duration, drivetrain, yaw_mode, vehicle_name)

    def moveByVelocityZAsync(self, vx, vy, z, duration, drivetrain = DrivetrainType.MaxDegreeOfFreedom, yaw_mode = YawMode(), vehicle_name = ''):
        return self.client.call_async('moveByVelocityZ', vx, vy, z, duration, drivetrain, yaw_mode, vehicle_name)

    def moveOnPathAsync(self, path, velocity, timeout_sec = 3e+38, drivetrain = DrivetrainType.MaxDegreeOfFreedom, yaw_mode = YawMode(),
        lookahead = -1, adaptive_lookahead = 1, vehicle_name = ''):
        return self.client.call_async('moveOnPath', path, velocity, timeout_sec, drivetrain, yaw_mode, lookahead, adaptive_lookahead, vehicle_name)

    def moveToPositionAsync(self, x, y, z, velocity, timeout_sec = 3e+38, drivetrain = DrivetrainType.MaxDegreeOfFreedom, yaw_mode = YawMode(),
        lookahead = -1, adaptive_lookahead = 1, vehicle_name = ''):
        return self.client.call_async('moveToPosition', x, y, z, velocity, timeout_sec, drivetrain, yaw_mode, lookahead, adaptive_lookahead, vehicle_name)

    def moveToGPSAsync(self, latitude, longitude, altitude, velocity, timeout_sec = 3e+38, drivetrain = DrivetrainType.MaxDegreeOfFreedom, yaw_mode = YawMode(),
        lookahead = -1, adaptive_lookahead = 1, vehicle_name = ''):
        return self.client.call_async('moveToGPS', latitude, longitude, altitude, velocity, timeout_sec, drivetrain, yaw_mode, lookahead, adaptive_lookahead, vehicle_name)

    def moveToZAsync(self, z, velocity, timeout_sec = 3e+38, yaw_mode = YawMode(), lookahead = -1, adaptive_lookahead = 1, vehicle_name = ''):
        return self.client.call_async('moveToZ', z, velocity, timeout_sec, yaw_mode, lookahead, adaptive_lookahead, vehicle_name)

    def moveByManualAsync(self, vx_max, vy_max, z_min, duration, drivetrain = DrivetrainType.MaxDegreeOfFreedom, yaw_mode = YawMode(), vehicle_name = ''):
        """
        - Read current RC state and use it to control the vehicles.

        Parameters sets up the constraints on velocity and minimum altitude while flying. If RC state is detected to violate these constraints
        then that RC state would be ignored.

        Args:
            vx_max (float): max velocity allowed in x direction
            vy_max (float): max velocity allowed in y direction
            vz_max (float): max velocity allowed in z direction
            z_min (float): min z allowed for vehicle position
            duration (float): after this duration vehicle would switch back to non-manual mode
            drivetrain (DrivetrainType): when ForwardOnly, vehicle rotates itself so that its front is always facing the direction of travel. If MaxDegreeOfFreedom then it doesn't do that (crab-like movement)
            yaw_mode (YawMode): Specifies if vehicle should face at given angle (is_rate=False) or should be rotating around its axis at given rate (is_rate=True)
            vehicle_name (str, optional): Name of the multirotor to send this command to
        Returns:
            msgpackrpc.future.Future: future. call .join() to wait for method to finish. Example: client.METHOD().join()
        """
        return self.client.call_async('moveByManual', vx_max, vy_max, z_min, duration, drivetrain, yaw_mode, vehicle_name)

    def rotateToYawAsync(self, yaw, timeout_sec = 3e+38, margin = 5, vehicle_name = ''):
        return self.client.call_async('rotateToYaw', yaw, timeout_sec, margin, vehicle_name)

    def rotateByYawRateAsync(self, yaw_rate, duration, vehicle_name = ''):
        return self.client.call_async('rotateByYawRate', yaw_rate, duration, vehicle_name)

    def hoverAsync(self, vehicle_name = ''):
        return self.client.call_async('hover', vehicle_name)

    def moveByRC(self, rcdata = RCData(), vehicle_name = ''):
        return self.client.call('moveByRC', rcdata, vehicle_name)

#low - level control API
    def moveByMotorPWMsAsync(self, front_right_pwm, rear_left_pwm, front_left_pwm, rear_right_pwm, duration, vehicle_name = ''):
        """
        - Directly control the motors using PWM values

        Args:
            front_right_pwm (float): PWM value for the front right motor (between 0.0 to 1.0)
            rear_left_pwm (float): PWM value for the rear left motor (between 0.0 to 1.0)
            front_left_pwm (float): PWM value for the front left motor (between 0.0 to 1.0)
            rear_right_pwm (float): PWM value for the rear right motor (between 0.0 to 1.0)
            duration (float): Desired amount of time (seconds), to send this command for
            vehicle_name (str, optional): Name of the multirotor to send this command to
        Returns:
            msgpackrpc.future.Future: future. call .join() to wait for method to finish. Example: client.METHOD().join()
        """
        return self.client.call_async('moveByMotorPWMs', front_right_pwm, rear_left_pwm, front_left_pwm, rear_right_pwm, duration, vehicle_name)

    def moveByRollPitchYawZAsync(self, roll, pitch, yaw, z, duration, vehicle_name = ''):
        """
        - z is given in local NED frame of the vehicle.
        - Roll angle, pitch angle, and yaw angle set points are given in **radians**, in the body frame.
        - The body frame follows the Front Left Up (FLU) convention, and right-handedness.

        - Frame Convention:
            - X axis is along the **Front** direction of the quadrotor.

            | Clockwise rotation about this axis defines a positive **roll** angle.
            | Hence, rolling with a positive angle is equivalent to translating in the **right** direction, w.r.t. our FLU body frame.

            - Y axis is along the **Left** direction of the quadrotor.

            | Clockwise rotation about this axis defines a positive **pitch** angle.
            | Hence, pitching with a positive angle is equivalent to translating in the **front** direction, w.r.t. our FLU body frame.

            - Z axis is along the **Up** direction.

            | Clockwise rotation about this axis defines a positive **yaw** angle.
            | Hence, yawing with a positive angle is equivalent to rotated towards the **left** direction wrt our FLU body frame. Or in an anticlockwise fashion in the body XY / FL plane.

        Args:
            roll (float): Desired roll angle, in radians.
            pitch (float): Desired pitch angle, in radians.
            yaw (float): Desired yaw angle, in radians.
            z (float): Desired Z value (in local NED frame of the vehicle)
            duration (float): Desired amount of time (seconds), to send this command for
            vehicle_name (str, optional): Name of the multirotor to send this command to

        Returns:
            msgpackrpc.future.Future: future. call .join() to wait for method to finish. Example: client.METHOD().join()
        """
        return self.client.call_async('moveByRollPitchYawZ', roll, -pitch, -yaw, z, duration, vehicle_name)

    def moveByRollPitchYawThrottleAsync(self, roll, pitch, yaw, throttle, duration, vehicle_name = ''):
        """
        - Desired throttle is between 0.0 to 1.0
        - Roll angle, pitch angle, and yaw angle are given in **degrees** when using PX4 and in **radians** when using SimpleFlight, in the body frame.
        - The body frame follows the Front Left Up (FLU) convention, and right-handedness.

        - Frame Convention:
            - X axis is along the **Front** direction of the quadrotor.

            | Clockwise rotation about this axis defines a positive **roll** angle.
            | Hence, rolling with a positive angle is equivalent to translating in the **right** direction, w.r.t. our FLU body frame.

            - Y axis is along the **Left** direction of the quadrotor.

            | Clockwise rotation about this axis defines a positive **pitch** angle.
            | Hence, pitching with a positive angle is equivalent to translating in the **front** direction, w.r.t. our FLU body frame.

            - Z axis is along the **Up** direction.

            | Clockwise rotation about this axis defines a positive **yaw** angle.
            | Hence, yawing with a positive angle is equivalent to rotated towards the **left** direction wrt our FLU body frame. Or in an anticlockwise fashion in the body XY / FL plane.

        Args:
            roll (float): Desired roll angle.
            pitch (float): Desired pitch angle.
            yaw (float): Desired yaw angle.
            throttle (float): Desired throttle (between 0.0 to 1.0)
            duration (float): Desired amount of time (seconds), to send this command for
            vehicle_name (str, optional): Name of the multirotor to send this command to

        Returns:
            msgpackrpc.future.Future: future. call .join() to wait for method to finish. Example: client.METHOD().join()
        """
        return self.client.call_async('moveByRollPitchYawThrottle', roll, -pitch, -yaw, throttle, duration, vehicle_name)

    def moveByRollPitchYawrateThrottleAsync(self, roll, pitch, yaw_rate, throttle, duration, vehicle_name = ''):
        """
        - Desired throttle is between 0.0 to 1.0
        - Roll angle, pitch angle, and yaw rate set points are given in **radians**, in the body frame.
        - The body frame follows the Front Left Up (FLU) convention, and right-handedness.

        - Frame Convention:
            - X axis is along the **Front** direction of the quadrotor.

            | Clockwise rotation about this axis defines a positive **roll** angle.
            | Hence, rolling with a positive angle is equivalent to translating in the **right** direction, w.r.t. our FLU body frame.

            - Y axis is along the **Left** direction of the quadrotor.

            | Clockwise rotation about this axis defines a positive **pitch** angle.
            | Hence, pitching with a positive angle is equivalent to translating in the **front** direction, w.r.t. our FLU body frame.

            - Z axis is along the **Up** direction.

            | Clockwise rotation about this axis defines a positive **yaw** angle.
            | Hence, yawing with a positive angle is equivalent to rotated towards the **left** direction wrt our FLU body frame. Or in an anticlockwise fashion in the body XY / FL plane.

        Args:
            roll (float): Desired roll angle, in radians.
            pitch (float): Desired pitch angle, in radians.
            yaw_rate (float): Desired yaw rate, in radian per second.
            throttle (float): Desired throttle (between 0.0 to 1.0)
            duration (float): Desired amount of time (seconds), to send this command for
            vehicle_name (str, optional): Name of the multirotor to send this command to

        Returns:
            msgpackrpc.future.Future: future. call .join() to wait for method to finish. Example: client.METHOD().join()
        """
        return self.client.call_async('moveByRollPitchYawrateThrottle', roll, -pitch, -yaw_rate, throttle, duration, vehicle_name)

    def moveByRollPitchYawrateZAsync(self, roll, pitch, yaw_rate, z, duration, vehicle_name = ''):
        """
        - z is given in local NED frame of the vehicle.
        - Roll angle, pitch angle, and yaw rate set points are given in **radians**, in the body frame.
        - The body frame follows the Front Left Up (FLU) convention, and right-handedness.

        - Frame Convention:
            - X axis is along the **Front** direction of the quadrotor.

            | Clockwise rotation about this axis defines a positive **roll** angle.
            | Hence, rolling with a positive angle is equivalent to translating in the **right** direction, w.r.t. our FLU body frame.

            - Y axis is along the **Left** direction of the quadrotor.

            | Clockwise rotation about this axis defines a positive **pitch** angle.
            | Hence, pitching with a positive angle is equivalent to translating in the **front** direction, w.r.t. our FLU body frame.

            - Z axis is along the **Up** direction.

            | Clockwise rotation about this axis defines a positive **yaw** angle.
            | Hence, yawing with a positive angle is equivalent to rotated towards the **left** direction wrt our FLU body frame. Or in an anticlockwise fashion in the body XY / FL plane.

        Args:
            roll (float): Desired roll angle, in radians.
            pitch (float): Desired pitch angle, in radians.
            yaw_rate (float): Desired yaw rate, in radian per second.
            z (float): Desired Z value (in local NED frame of the vehicle)
            duration (float): Desired amount of time (seconds), to send this command for
            vehicle_name (str, optional): Name of the multirotor to send this command to

        Returns:
            msgpackrpc.future.Future: future. call .join() to wait for method to finish. Example: client.METHOD().join()
        """
        return self.client.call_async('moveByRollPitchYawrateZ', roll, -pitch, -yaw_rate, z, duration, vehicle_name)

    def moveByAngleRatesZAsync(self, roll_rate, pitch_rate, yaw_rate, z, duration, vehicle_name = ''):
        """
        - z is given in local NED frame of the vehicle.
        - Roll rate, pitch rate, and yaw rate set points are given in **radians**, in the body frame.
        - The body frame follows the Front Left Up (FLU) convention, and right-handedness.

        - Frame Convention:
            - X axis is along the **Front** direction of the quadrotor.

            | Clockwise rotation about this axis defines a positive **roll** angle.
            | Hence, rolling with a positive angle is equivalent to translating in the **right** direction, w.r.t. our FLU body frame.

            - Y axis is along the **Left** direction of the quadrotor.

            | Clockwise rotation about this axis defines a positive **pitch** angle.
            | Hence, pitching with a positive angle is equivalent to translating in the **front** direction, w.r.t. our FLU body frame.

            - Z axis is along the **Up** direction.

            | Clockwise rotation about this axis defines a positive **yaw** angle.
            | Hence, yawing with a positive angle is equivalent to rotated towards the **left** direction wrt our FLU body frame. Or in an anticlockwise fashion in the body XY / FL plane.

        Args:
            roll_rate (float): Desired roll rate, in radians / second
            pitch_rate (float): Desired pitch rate, in radians / second
            yaw_rate (float): Desired yaw rate, in radians / second
            z (float): Desired Z value (in local NED frame of the vehicle)
            duration (float): Desired amount of time (seconds), to send this command for
            vehicle_name (str, optional): Name of the multirotor to send this command to

        Returns:
            msgpackrpc.future.Future: future. call .join() to wait for method to finish. Example: client.METHOD().join()
        """
        return self.client.call_async('moveByAngleRatesZ', roll_rate, -pitch_rate, -yaw_rate, z, duration, vehicle_name)

    def moveByAngleRatesThrottleAsync(self, roll_rate, pitch_rate, yaw_rate, throttle, duration, vehicle_name = ''):
        """
        - Desired throttle is between 0.0 to 1.0
        - Roll rate, pitch rate, and yaw rate set points are given in **radians**, in the body frame.
        - The body frame follows the Front Left Up (FLU) convention, and right-handedness.

        - Frame Convention:
            - X axis is along the **Front** direction of the quadrotor.

            | Clockwise rotation about this axis defines a positive **roll** angle.
            | Hence, rolling with a positive angle is equivalent to translating in the **right** direction, w.r.t. our FLU body frame.

            - Y axis is along the **Left** direction of the quadrotor.

            | Clockwise rotation about this axis defines a positive **pitch** angle.
            | Hence, pitching with a positive angle is equivalent to translating in the **front** direction, w.r.t. our FLU body frame.

            - Z axis is along the **Up** direction.

            | Clockwise rotation about this axis defines a positive **yaw** angle.
            | Hence, yawing with a positive angle is equivalent to rotated towards the **left** direction wrt our FLU body frame. Or in an anticlockwise fashion in the body XY / FL plane.

        Args:
            roll_rate (float): Desired roll rate, in radians / second
            pitch_rate (float): Desired pitch rate, in radians / second
            yaw_rate (float): Desired yaw rate, in radians / second
            throttle (float): Desired throttle (between 0.0 to 1.0)
            duration (float): Desired amount of time (seconds), to send this command for
            vehicle_name (str, optional): Name of the multirotor to send this command to

        Returns:
            msgpackrpc.future.Future: future. call .join() to wait for method to finish. Example: client.METHOD().join()
        """
        return self.client.call_async('moveByAngleRatesThrottle', roll_rate, -pitch_rate, -yaw_rate, throttle, duration, vehicle_name)

    def setAngleRateControllerGains(self, angle_rate_gains=AngleRateControllerGains(), vehicle_name = ''):
        """
        - Modifying these gains will have an affect on *ALL* move*() APIs.
            This is because any velocity setpoint is converted to an angle level setpoint which is tracked with an angle level controllers.
            That angle level setpoint is itself tracked with and angle rate controller.
        - This function should only be called if the default angle rate control PID gains need to be modified.

        Args:
            angle_rate_gains (AngleRateControllerGains):
                - Correspond to the roll, pitch, yaw axes, defined in the body frame.
                - Pass AngleRateControllerGains() to reset gains to default recommended values.
            vehicle_name (str, optional): Name of the multirotor to send this command to
        """
        self.client.call('setAngleRateControllerGains', *(angle_rate_gains.to_lists()+(vehicle_name,)))

    def setAngleLevelControllerGains(self, angle_level_gains=AngleLevelControllerGains(), vehicle_name = ''):
        """
        - Sets angle level controller gains (used by any API setting angle references - for ex: moveByRollPitchYawZAsync(), moveByRollPitchYawThrottleAsync(), etc)
        - Modifying these gains will also affect the behaviour of moveByVelocityAsync() API.
            This is because the AirSim flight controller will track velocity setpoints by converting them to angle set points.
        - This function should only be called if the default angle level control PID gains need to be modified.
        - Passing AngleLevelControllerGains() sets gains to default airsim values.

        Args:
            angle_level_gains (AngleLevelControllerGains):
                - Correspond to the roll, pitch, yaw axes, defined in the body frame.
                - Pass AngleLevelControllerGains() to reset gains to default recommended values.
            vehicle_name (str, optional): Name of the multirotor to send this command to
        """
        self.client.call('setAngleLevelControllerGains', *(angle_level_gains.to_lists()+(vehicle_name,)))

    def setVelocityControllerGains(self, velocity_gains=VelocityControllerGains(), vehicle_name = ''):
        """
        - Sets velocity controller gains for moveByVelocityAsync().
        - This function should only be called if the default velocity control PID gains need to be modified.
        - Passing VelocityControllerGains() sets gains to default airsim values.

        Args:
            velocity_gains (VelocityControllerGains):
                - Correspond to the world X, Y, Z axes.
                - Pass VelocityControllerGains() to reset gains to default recommended values.
                - Modifying velocity controller gains will have an affect on the behaviour of moveOnSplineAsync() and moveOnSplineVelConstraintsAsync(), as they both use velocity control to track the trajectory.
            vehicle_name (str, optional): Name of the multirotor to send this command to
        """
        self.client.call('setVelocityControllerGains', *(velocity_gains.to_lists()+(vehicle_name,)))


    def setPositionControllerGains(self, position_gains=PositionControllerGains(), vehicle_name = ''):
        """
        Sets position controller gains for moveByPositionAsync.
        This function should only be called if the default position control PID gains need to be modified.

        Args:
            position_gains (PositionControllerGains):
                - Correspond to the X, Y, Z axes.
                - Pass PositionControllerGains() to reset gains to default recommended values.
            vehicle_name (str, optional): Name of the multirotor to send this command to
        """
        self.client.call('setPositionControllerGains', *(position_gains.to_lists()+(vehicle_name,)))

#query vehicle state
    def getMultirotorState(self, vehicle_name = ''):
        """
        The position inside the returned MultirotorState is in the frame of the vehicle's starting point

        Args:
            vehicle_name (str, optional): Vehicle to get the state of

        Returns:
            MultirotorState:
        """
        return MultirotorState.from_msgpack(self.client.call('getMultirotorState', vehicle_name))
    getMultirotorState.__annotations__ = {'return': MultirotorState}
#query rotor states
    def getRotorStates(self, vehicle_name = ''):
        """
        Used to obtain the current state of all a multirotor's rotors. The state includes the speeds,
        thrusts and torques for all rotors.

        Args:
            vehicle_name (str, optional): Vehicle to get the rotor state of

        Returns:
            RotorStates: Containing a timestamp and the speed, thrust and torque of all rotors.
        """
        return RotorStates.from_msgpack(self.client.call('getRotorStates', vehicle_name))
    getRotorStates.__annotations__ = {'return': RotorStates}

#----------------------------------- Car APIs ---------------------------------------------
class CarClient(VehicleClient, object):
    def __init__(self, ip = "", port = 41451, timeout_value = 3600):
        super(CarClient, self).__init__(ip, port, timeout_value)

    def setCarControls(self, controls, vehicle_name = ''):
        """
        Control the car using throttle, steering, brake, etc.

        Args:
            controls (CarControls): Struct containing control values
            vehicle_name (str, optional): Name of vehicle to be controlled
        """
        self.client.call('setCarControls', controls, vehicle_name)

    def getCarState(self, vehicle_name = ''):
        """
        The position inside the returned CarState is in the frame of the vehicle's starting point

        Args:
            vehicle_name (str, optional): Name of vehicle

        Returns:
            CarState:
        """
        state_raw = self.client.call('getCarState', vehicle_name)
        return CarState.from_msgpack(state_raw)

    def getCarControls(self, vehicle_name=''):
        """
        Args:
            vehicle_name (str, optional): Name of vehicle

        Returns:
            CarControls:
        """
        controls_raw = self.client.call('getCarControls', vehicle_name)
        return CarControls.from_msgpack(controls_raw)<|MERGE_RESOLUTION|>--- conflicted
+++ resolved
@@ -40,14 +40,44 @@
     def getMinRequiredClientVersion(self):
         return self.client.call('getMinRequiredClientVersion')
 
-    # basic flight control
+#basic flight control
     def enableApiControl(self, is_enabled, vehicle_name = ''):
-        return self.client.call('enableApiControl', is_enabled, vehicle_name)
+        """
+        Enables or disables API control for vehicle corresponding to vehicle_name
+
+        Args:
+            is_enabled (bool): True to enable, False to disable API control
+            vehicle_name (str, optional): Name of the vehicle to send this command to
+        """
+        self.client.call('enableApiControl', is_enabled, vehicle_name)
+
     def isApiControlEnabled(self, vehicle_name = ''):
+        """
+        Returns true if API control is established.
+
+        If false (which is default) then API calls would be ignored. After a successful call to `enableApiControl`, `isApiControlEnabled` should return true.
+
+        Args:
+            vehicle_name (str, optional): Name of the vehicle
+
+        Returns:
+            bool: If API control is enabled
+        """
         return self.client.call('isApiControlEnabled', vehicle_name)
+
     def armDisarm(self, arm, vehicle_name = ''):
+        """
+        Arms or disarms vehicle
+
+        Args:
+            arm (bool): True to arm, False to disarm the vehicle
+            vehicle_name (str, optional): Name of the vehicle to send this command to
+
+        Returns:
+            bool: Success
+        """
         return self.client.call('armDisarm', arm, vehicle_name)
- 
+
     def simPause(self, is_paused):
         """
         Pauses simulation
@@ -75,20 +105,35 @@
         """
         self.client.call('simContinueForTime', seconds)
 
+    def simContinueForFrames(self, frames):
+        """
+        Continue (or resume if paused) the simulation for the specified number of frames, after which the simulation will be paused.
+
+        Args:
+            frames (int): Frames to run the simulation for
+        """
+        self.client.call('simContinueForFrames', frames)
+
     def getHomeGeoPoint(self, vehicle_name = ''):
+        """
+        Get the Home location of the vehicle
+
+        Args:
+            vehicle_name (str, optional): Name of vehicle to get home location of
+
+        Returns:
+            GeoPoint: Home location of the vehicle
+        """
         return GeoPoint.from_msgpack(self.client.call('getHomeGeoPoint', vehicle_name))
 
-    def confirmConnection(self, name=''):
+    def confirmConnection(self):
         """
         Checks state of connection every 1 sec and reports it in Console so user can see the progress for connection.
         """
         if self.ping():
-            if name == '':
-                print("Connected to AirSim API!")
-            else:
-                print(name + " connected to AirSim API!")
+            print("Connected!")
         else:
-            print("Ping returned false!")
+             print("Ping returned false!")
         server_ver = self.getServerVersion()
         client_ver = self.getClientVersion()
         server_min_ver = self.getMinRequiredServerVersion()
@@ -409,7 +454,7 @@
     def simGetVehiclePose(self, vehicle_name = ''):
         """
         The position inside the returned Pose is in the frame of the vehicle's starting point
-
+        
         Args:
             vehicle_name (str, optional): Name of the vehicle to get the Pose of
 
@@ -419,8 +464,30 @@
         pose = self.client.call('simGetVehiclePose', vehicle_name)
         return Pose.from_msgpack(pose)
 
+    def simSetTraceLine(self, color_rgba, thickness=1.0, vehicle_name = ''):
+        """
+        Modify the color and thickness of the line when Tracing is enabled
+
+        Tracing can be enabled by pressing T in the Editor or setting `EnableTrace` to `True` in the Vehicle Settings
+
+        Args:
+            color_rgba (list): desired RGBA values from 0.0 to 1.0
+            thickness (float, optional): Thickness of the line
+            vehicle_name (string, optional): Name of the vehicle to set Trace line values for
+        """
+        self.client.call('simSetTraceLine', color_rgba, thickness, vehicle_name)
+
     def simGetObjectPose(self, object_name, ned=True):
-        pose = self.client.call('simGetObjectPose', object_name, ned)
+        """
+        The position inside the returned Pose is in the world frame
+
+        Args:
+            object_name (str): Object to get the Pose of
+
+        Returns:
+            Pose:
+        """
+        pose = self.client.call('simGetObjectPose', object_name, ned=True)
         return Pose.from_msgpack(pose)
 
     def simSetObjectPose(self, object_name, pose, teleport = True):
@@ -480,81 +547,6 @@
             list[str]: List containing all the names
         """
         return self.client.call('simListSceneObjects', name_regex)
-
-    def simListInstanceSegmentationObjects(self):
-        return self.client.call('simListInstanceSegmentationObjects')
-
-    def simListInstanceSegmentationPoses(self, ned=True, only_visible=False):
-        poses_raw = self.client.call('simListInstanceSegmentationPoses', ned, only_visible)
-        return [Pose.from_msgpack(pose_raw) for pose_raw in poses_raw]
-
-    def simSetSegmentationObjectID(self, mesh_name, object_id, is_name_regex=False):
-        return self.client.call('simSetSegmentationObjectID', mesh_name, object_id, is_name_regex)
-
-    def simGetSegmentationObjectID(self, mesh_name):
-        return self.client.call('simGetSegmentationObjectID', mesh_name)
-
-    def simGetSegmentationColorMap(self):
-        return generate_colormap()
-
-
-    def simAddDetectionFilterMeshName(self, camera_name, image_type, mesh_name, vehicle_name = '', external = False):
-        """
-        Add mesh name to detect in wild card format
-
-        For example: simAddDetectionFilterMeshName("Car_*") will detect all instance named "Car_*"
-
-        Args:
-            camera_name (str): Name of the camera, for backwards compatibility, ID numbers such as 0,1,etc. can also be used
-            image_type (ImageType): Type of image required
-            mesh_name (str): mesh name in wild card format
-            vehicle_name (str, optional): Vehicle which the camera is associated with
-            external (bool, optional): Whether the camera is an External Camera
-
-        """
-        self.client.call('simAddDetectionFilterMeshName', camera_name, image_type, mesh_name, vehicle_name, external)
-
-    def simSetDetectionFilterRadius(self, camera_name, image_type, radius_cm, vehicle_name = '', external = False):
-        """
-        Set detection radius for all cameras
-
-        Args:
-            camera_name (str): Name of the camera, for backwards compatibility, ID numbers such as 0,1,etc. can also be used
-            image_type (ImageType): Type of image required
-            radius_cm (int): Radius in [cm]
-            vehicle_name (str, optional): Vehicle which the camera is associated with
-            external (bool, optional): Whether the camera is an External Camera
-        """
-        self.client.call('simSetDetectionFilterRadius', camera_name, image_type, radius_cm, vehicle_name, external)
-
-    def simClearDetectionMeshNames(self, camera_name, image_type, vehicle_name = '', external = False):
-        """
-        Clear all mesh names from detection filter
-
-        Args:
-            camera_name (str): Name of the camera, for backwards compatibility, ID numbers such as 0,1,etc. can also be used
-            image_type (ImageType): Type of image required
-            vehicle_name (str, optional): Vehicle which the camera is associated with
-            external (bool, optional): Whether the camera is an External Camera
-
-        """
-        self.client.call('simClearDetectionMeshNames', camera_name, image_type, vehicle_name, external)
-
-    def simGetDetections(self, camera_name, image_type, vehicle_name = '', external = False):
-        """
-        Get current detections
-
-        Args:
-            camera_name (str): Name of the camera, for backwards compatibility, ID numbers such as 0,1,etc. can also be used
-            image_type (ImageType): Type of image required
-            vehicle_name (str, optional): Vehicle which the camera is associated with
-            external (bool, optional): Whether the camera is an External Camera
-
-        Returns:
-            DetectionInfo array
-        """
-        responses_raw = self.client.call('simGetDetections', camera_name, image_type, vehicle_name, external)
-        return [DetectionInfo.from_msgpack(response_raw) for response_raw in responses_raw]
 
     def simLoadLevel(self, level_name):
         """
@@ -603,6 +595,80 @@
             bool: True if object is queued up for removal
         """
         return self.client.call('simDestroyObject', object_name)
+    def simListInstanceSegmentationObjects(self):
+        return self.client.call('simListInstanceSegmentationObjects')
+
+    def simListInstanceSegmentationPoses(self, ned=True, only_visible=False):
+        poses_raw = self.client.call('simListInstanceSegmentationPoses', ned, only_visible)
+        return [Pose.from_msgpack(pose_raw) for pose_raw in poses_raw]
+
+    def simSetSegmentationObjectID(self, mesh_name, object_id, is_name_regex=False):
+        return self.client.call('simSetSegmentationObjectID', mesh_name, object_id, is_name_regex)
+
+    def simGetSegmentationObjectID(self, mesh_name):
+        return self.client.call('simGetSegmentationObjectID', mesh_name)
+
+    def simGetSegmentationColorMap(self):
+        return generate_colormap()
+
+
+    def simAddDetectionFilterMeshName(self, camera_name, image_type, mesh_name, vehicle_name = '', external = False):
+        """
+        Add mesh name to detect in wild card format
+
+        For example: simAddDetectionFilterMeshName("Car_*") will detect all instance named "Car_*"
+
+        Args:
+            camera_name (str): Name of the camera, for backwards compatibility, ID numbers such as 0,1,etc. can also be used
+            image_type (ImageType): Type of image required
+            mesh_name (str): mesh name in wild card format
+            vehicle_name (str, optional): Vehicle which the camera is associated with
+            external (bool, optional): Whether the camera is an External Camera
+
+        """
+        self.client.call('simAddDetectionFilterMeshName', camera_name, image_type, mesh_name, vehicle_name, external)
+
+    def simSetDetectionFilterRadius(self, camera_name, image_type, radius_cm, vehicle_name = '', external = False):
+        """
+        Set detection radius for all cameras
+
+        Args:
+            camera_name (str): Name of the camera, for backwards compatibility, ID numbers such as 0,1,etc. can also be used
+            image_type (ImageType): Type of image required
+            radius_cm (int): Radius in [cm]
+            vehicle_name (str, optional): Vehicle which the camera is associated with
+            external (bool, optional): Whether the camera is an External Camera
+        """
+        self.client.call('simSetDetectionFilterRadius', camera_name, image_type, radius_cm, vehicle_name, external)
+
+    def simClearDetectionMeshNames(self, camera_name, image_type, vehicle_name = '', external = False):
+        """
+        Clear all mesh names from detection filter
+
+        Args:
+            camera_name (str): Name of the camera, for backwards compatibility, ID numbers such as 0,1,etc. can also be used
+            image_type (ImageType): Type of image required
+            vehicle_name (str, optional): Vehicle which the camera is associated with
+            external (bool, optional): Whether the camera is an External Camera
+
+        """
+        self.client.call('simClearDetectionMeshNames', camera_name, image_type, vehicle_name, external)
+
+    def simGetDetections(self, camera_name, image_type, vehicle_name = '', external = False):
+        """
+        Get current detections
+
+        Args:
+            camera_name (str): Name of the camera, for backwards compatibility, ID numbers such as 0,1,etc. can also be used
+            image_type (ImageType): Type of image required
+            vehicle_name (str, optional): Vehicle which the camera is associated with
+            external (bool, optional): Whether the camera is an External Camera
+
+        Returns:
+            DetectionInfo array
+        """
+        responses_raw = self.client.call('simGetDetections', camera_name, image_type, vehicle_name, external)
+        return [DetectionInfo.from_msgpack(response_raw) for response_raw in responses_raw]
 
     def simPrintLogMessage(self, message, message_param = "", severity = 0):
         """
@@ -890,9 +956,6 @@
         """
         self.client.call('simPlotArrows', points_start, points_end, color_rgba, thickness, arrow_size, duration, is_persistent)
 
-<<<<<<< HEAD
-#----------------------------------- Multirotor APIs ---------------------------------------------
-=======
 
     def simPlotStrings(self, strings, positions, scale = 5, color_rgba=[1.0, 0.0, 0.0, 1.0], duration = -1.0):
         """
@@ -1037,7 +1100,6 @@
         self.client.call('simSetExtForce', ext_force)
 
 # -----------------------------------  Multirotor APIs ---------------------------------------------
->>>>>>> fb703f1d
 class MultirotorClient(VehicleClient, object):
     def __init__(self, ip = "", port = 41451, timeout_value = 3600):
         super(MultirotorClient, self).__init__(ip, port, timeout_value)
