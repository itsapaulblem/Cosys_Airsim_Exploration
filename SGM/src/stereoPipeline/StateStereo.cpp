--- conflicted
+++ resolved
@@ -99,23 +99,6 @@
 
 float CStateStereo::GetLeftDisparity(float x, float y)
 {
-<<<<<<< HEAD
-	int ix = (int)(x * processingFrameWidth + 0.5f); 
-	int iy = (int)(y * processingFrameHeight + 0.5f);
-	ix = __max(ix, 0);
-	ix = __min(ix, processingFrameWidth - 1);
-	iy = __max(iy, 0);
-	iy = __min(iy, processingFrameHeight - 1);
-	int off = iy*processingFrameWidth + ix;
-	float d = dispMap[off];
-	unsigned char c = confMap[off];
-	if (fabs(d) < ndisps && c >= confThreshold)
-	{
-		return  1.0f - (float)(fabs(d) / ndisps);
-	}
-	else
-		return -1.0f;
-=======
     int ix = (int)(x * processingFrameWidth + 0.5f);
     int iy = (int)(y * processingFrameHeight + 0.5f);
     ix = __max(ix, 0);
@@ -130,5 +113,4 @@
     }
     else
         return -1.0f;
->>>>>>> 9c84fc13
 }