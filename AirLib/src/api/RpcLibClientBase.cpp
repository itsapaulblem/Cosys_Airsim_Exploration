--- conflicted
+++ resolved
@@ -46,310 +46,6 @@
     namespace airlib
     {
 
-<<<<<<< HEAD
-msr::airlib::GeoPoint RpcLibClientBase::getHomeGeoPoint(const std::string& vehicle_name) const
-{
-    return pimpl_->client.call("getHomeGeoPoint", vehicle_name).as<RpcLibAdapatorsBase::GeoPoint>().to();
-}
-
-msr::airlib::LidarData RpcLibClientBase::getLidarData(const std::string& lidar_name, const std::string& vehicle_name) const
-{
-    return pimpl_->client.call("getLidarData", lidar_name, vehicle_name).as<RpcLibAdapatorsBase::LidarData>().to();
-}
-
-msr::airlib::GPULidarData RpcLibClientBase::getGPULidarData(const std::string& lidar_name, const std::string& vehicle_name) const
-{
-	return pimpl_->client.call("getGPULidarData", lidar_name, vehicle_name).as<RpcLibAdapatorsBase::GPULidarData>().to();
-}
-
-msr::airlib::EchoData RpcLibClientBase::getEchoData(const std::string& echo_name, const std::string& vehicle_name) const
-{
-	return pimpl_->client.call("getEchoData", echo_name, vehicle_name).as<RpcLibAdapatorsBase::EchoData>().to();
-}
-
-msr::airlib::SensorTemplateData RpcLibClientBase::getSensorTemplateData(const std::string& echo_name, const std::string& vehicle_name) const
-{
-    return msr::airlib::SensorTemplateData();
-}
-
-msr::airlib::MarLocUwbSensorData RpcLibClientBase::getMarLocUwbSensorData(const std::string& echo_name, const std::string& vehicle_name) const
-{
-    return msr::airlib::MarLocUwbSensorData();
-}
-
-msr::airlib::WifiSensorData RpcLibClientBase::getWifiSensorData(const std::string& echo_name, const std::string& vehicle_name) const
-{
-    return msr::airlib::WifiSensorData();
-}
-
-msr::airlib::ImuBase::Output RpcLibClientBase::getImuData(const std::string& imu_name, const std::string& vehicle_name) const
-{
-    return pimpl_->client.call("getImuData", imu_name, vehicle_name).as<RpcLibAdapatorsBase::ImuData>().to();
-}
-
-msr::airlib::BarometerBase::Output RpcLibClientBase::getBarometerData(const std::string& barometer_name, const std::string& vehicle_name) const
-{
-    return pimpl_->client.call("getBarometerData", barometer_name, vehicle_name).as<RpcLibAdapatorsBase::BarometerData>().to();
-}
-
-msr::airlib::MagnetometerBase::Output RpcLibClientBase::getMagnetometerData(const std::string& magnetometer_name, const std::string& vehicle_name) const
-{
-    return pimpl_->client.call("getMagnetometerData", magnetometer_name, vehicle_name).as<RpcLibAdapatorsBase::MagnetometerData>().to();
-}
-
-msr::airlib::GpsBase::Output RpcLibClientBase::getGpsData(const std::string& gps_name, const std::string& vehicle_name) const
-{
-    return pimpl_->client.call("getGpsData", gps_name, vehicle_name).as<RpcLibAdapatorsBase::GpsData>().to();
-}
-
-msr::airlib::DistanceBase::Output RpcLibClientBase::getDistanceSensorData(const std::string& distance_sensor_name, const std::string& vehicle_name) const
-{
-    return pimpl_->client.call("getDistanceSensorData", distance_sensor_name, vehicle_name).as<RpcLibAdapatorsBase::DistanceSensorData>().to();
-}
-
-bool RpcLibClientBase::simSetSegmentationObjectID(const std::string& mesh_name, int object_id, bool is_name_regex)
-{
-    return pimpl_->client.call("simSetSegmentationObjectID", mesh_name, object_id, is_name_regex).as<bool>();
-}
-int RpcLibClientBase::simGetSegmentationObjectID(const std::string& mesh_name) const
-{
-    return pimpl_->client.call("simGetSegmentationObjectID", mesh_name).as<int>();
-}
-
-CollisionInfo RpcLibClientBase::simGetCollisionInfo(const std::string& vehicle_name) const
-{
-    return pimpl_->client.call("simGetCollisionInfo", vehicle_name).as<RpcLibAdapatorsBase::CollisionInfo>().to();
-}
-
-
-//sim only
-Pose RpcLibClientBase::simGetVehiclePose(const std::string& vehicle_name) const
-{
-    return pimpl_->client.call("simGetVehiclePose", vehicle_name).as<RpcLibAdapatorsBase::Pose>().to();
-}
-void RpcLibClientBase::simSetVehiclePose(const Pose& pose, bool ignore_collision, const std::string& vehicle_name)
-{
-    pimpl_->client.call("simSetVehiclePose", RpcLibAdapatorsBase::Pose(pose), ignore_collision, vehicle_name);
-}
-
-vector<ImageCaptureBase::ImageResponse> RpcLibClientBase::simGetImages(vector<ImageCaptureBase::ImageRequest> request, const std::string& vehicle_name)
-{
-    const auto& response_adaptor = pimpl_->client.call("simGetImages", 
-        RpcLibAdapatorsBase::ImageRequest::from(request), vehicle_name)
-        .as<vector<RpcLibAdapatorsBase::ImageResponse>>();
-
-    return RpcLibAdapatorsBase::ImageResponse::to(response_adaptor);
-}
-vector<uint8_t> RpcLibClientBase::simGetImage(const std::string& camera_name, ImageCaptureBase::ImageType type, const std::string& vehicle_name)
-{
-    vector<uint8_t> result = pimpl_->client.call("simGetImage", camera_name, type, vehicle_name).as<vector<uint8_t>>();
-    if (result.size() == 1) {
-        // rpclib has a bug with serializing empty vectors, so we return a 1 byte vector instead.
-        result.clear();
-    }
-    return result;
-}
-
-void RpcLibClientBase::simPrintLogMessage(const std::string& message, std::string message_param, unsigned char  severity)
-{
-    pimpl_->client.call("simPrintLogMessage", message, message_param, severity);
-}
-
-bool RpcLibClientBase::simIsPaused() const
-{
-    return pimpl_->client.call("simIsPaused").as<bool>();
-}
-
-void RpcLibClientBase::simPause(bool is_paused)
-{
-    pimpl_->client.call("simPause", is_paused);
-}
-
-void RpcLibClientBase::simContinueForTime(double seconds)
-{
-    pimpl_->client.call("simContinueForTime", seconds);
-}
-
-void RpcLibClientBase::simEnableWeather(bool enable)
-{
-    pimpl_->client.call("simEnableWeather", enable);
-}
-void RpcLibClientBase::simSetWeatherParameter(WorldSimApiBase::WeatherParameter param, float val)
-{
-    pimpl_->client.call("simSetWeatherParameter", param, val);
-}
-
-void RpcLibClientBase::simSetTimeOfDay(bool is_enabled, const string& start_datetime, bool is_start_datetime_dst,
-    float celestial_clock_speed, float update_interval_secs, bool move_sun)
-{
-    pimpl_->client.call("simSetTimeOfDay", is_enabled, start_datetime, is_start_datetime_dst,
-        celestial_clock_speed, update_interval_secs, move_sun);
-}
-
-vector<string> RpcLibClientBase::simListSceneObjects(const string& name_regex) const
-{
-    return pimpl_->client.call("simListSceneObjects", name_regex).as<vector<string>>();
-}
-
-vector<string> RpcLibClientBase::simListInstanceSegmentationObjects() const
-{
-    return pimpl_->client.call("simListInstanceSegmentationObjects").as<vector<string>>();
-}
-
-vector<msr::airlib::Pose> RpcLibClientBase::simListInstanceSegmentationPoses(bool ned, bool only_visible) const
-{
-    const auto& response_adaptor = pimpl_->client.call("simListInstanceSegmentationPoses", ned, only_visible).as<vector<RpcLibAdapatorsBase::Pose>>();
-    return RpcLibAdapatorsBase::Pose::to(response_adaptor);
-}
-
-msr::airlib::Pose RpcLibClientBase::simGetObjectPose(const std::string& object_name, bool ned) const
-{
-    return pimpl_->client.call("simGetObjectPose", object_name, ned).as<RpcLibAdapatorsBase::Pose>().to();
-}
-bool RpcLibClientBase::simSetObjectPose(const std::string& object_name, const msr::airlib::Pose& pose, bool teleport)
-{
-    return pimpl_->client.call("simSetObjectPose", object_name, RpcLibAdapatorsBase::Pose(pose), teleport).as<bool>();
-}
-
-CameraInfo RpcLibClientBase::simGetCameraInfo(const std::string& camera_name, const std::string& vehicle_name) const
-{
-    return pimpl_->client.call("simGetCameraInfo", camera_name, vehicle_name).as<RpcLibAdapatorsBase::CameraInfo>().to();
-}
-void RpcLibClientBase::simSetCameraOrientation(const std::string& camera_name, const Quaternionr& orientation, const std::string& vehicle_name)
-{
-    pimpl_->client.call("simSetCameraOrientation", camera_name, RpcLibAdapatorsBase::Quaternionr(orientation), vehicle_name);
-}
-
-msr::airlib::Kinematics::State RpcLibClientBase::simGetGroundTruthKinematics(const std::string& vehicle_name) const
-{
-    return pimpl_->client.call("simGetGroundTruthKinematics", vehicle_name).as<RpcLibAdapatorsBase::KinematicsState>().to();
-}
-msr::airlib::Environment::State RpcLibClientBase::simGetGroundTruthEnvironment(const std::string& vehicle_name) const
-{
-    return pimpl_->client.call("simGetGroundTruthEnvironment", vehicle_name).as<RpcLibAdapatorsBase::EnvironmentState>().to();;
-}
-
-void RpcLibClientBase::cancelLastTask(const std::string& vehicle_name)
-{
-    pimpl_->client.call("cancelLastTask", vehicle_name);
-}
-
-//return value of last task. It should be true if task completed without
-//cancellation or timeout
-RpcLibClientBase* RpcLibClientBase::waitOnLastTask(bool* task_result, float timeout_sec)
-{
-    //should be implemented by derived class if it supports async task,
-    //for example using futures
-    unused(timeout_sec);
-    unused(task_result);
-
-    return this;
-}
-
-void* RpcLibClientBase::getClient()
-{
-    return &pimpl_->client;
-}
-const void* RpcLibClientBase::getClient() const
-{
-    return &pimpl_->client;
-}
-
-//----------- APIs to control ACharacter in scene ----------/
-void RpcLibClientBase::simCharSetFaceExpression(const std::string& expression_name, float value, const std::string& character_name)
-{
-    pimpl_->client.call("simCharSetFaceExpression", expression_name, value, character_name);
-}
-
-float RpcLibClientBase::simCharGetFaceExpression(const std::string& expression_name, const std::string& character_name) const
-{
-    return pimpl_->client.call("simCharGetFaceExpression", expression_name, character_name).as<float>();
-}
-
-std::vector<std::string> RpcLibClientBase::simCharGetAvailableFaceExpressions()
-{
-    return pimpl_->client.call("simCharGetAvailableFaceExpressions").as<std::vector<std::string>>();
-}
-
-void RpcLibClientBase::simCharSetSkinDarkness(float value, const std::string& character_name)
-{
-    pimpl_->client.call("simCharSetSkinDarkness", character_name, value);
-}
-
-float RpcLibClientBase::simCharGetSkinDarkness(const std::string& character_name) const
-{
-    return pimpl_->client.call("simCharGetSkinDarkness", character_name).as<float>();
-}
-
-void RpcLibClientBase::simCharSetSkinAgeing(float value, const std::string& character_name)
-{
-    pimpl_->client.call("simCharSetSkinAgeing", character_name, value);
-}
-
-float RpcLibClientBase::simCharGetSkinAgeing(const std::string& character_name) const
-{
-    return pimpl_->client.call("simCharGetSkinAgeing", character_name).as<float>();
-}
-
-void RpcLibClientBase::simCharSetHeadRotation(const msr::airlib::Quaternionr& q, const std::string& character_name)
-{
-    pimpl_->client.call("simCharSetHeadRotation", RpcLibAdapatorsBase::Quaternionr(q), character_name);
-}
-
-msr::airlib::Quaternionr RpcLibClientBase::simCharGetHeadRotation(const std::string& character_name) const
-{
-    return pimpl_->client.call("simCharGetHeadRotation", character_name)
-        .as<RpcLibAdapatorsBase::Quaternionr>().to();
-}
-
-void RpcLibClientBase::simCharSetBonePose(const std::string& bone_name, const msr::airlib::Pose& pose, const std::string& character_name)
-{
-    pimpl_->client.call("simCharSetBonePose", bone_name, RpcLibAdapatorsBase::Pose(pose), character_name);
-}
-
-msr::airlib::Pose RpcLibClientBase::simCharGetBonePose(const std::string& bone_name, const std::string& character_name) const
-{
-    return pimpl_->client.call("simCharGetBonePose", bone_name, character_name)
-        .as<RpcLibAdapatorsBase::Pose>().to();
-}
-
-void RpcLibClientBase::simCharResetBonePose(const std::string& bone_name, const std::string& character_name)
-{
-    pimpl_->client.call("simCharResetBonePose", bone_name, character_name);
-}
-
-void RpcLibClientBase::simCharSetFacePreset(const std::string& preset_name, float value, const std::string& character_name)
-{
-    pimpl_->client.call("simCharSetFacePreset", preset_name, value, character_name);
-}
-void RpcLibClientBase::simSetFacePresets(const std::unordered_map<std::string, float>& presets, const std::string& character_name)
-{
-    pimpl_->client.call("simSetFacePresets", presets, character_name);
-}
-void RpcLibClientBase::simSetBonePoses(const std::unordered_map<std::string, msr::airlib::Pose>& poses, const std::string& character_name)
-{
-    std::unordered_map<std::string, RpcLibAdapatorsBase::Pose> r;
-    for (const auto& p : poses)
-        r[p.first] = RpcLibAdapatorsBase::Pose(p.second);
-
-    pimpl_->client.call("simSetBonePoses", r, character_name);
-}
-std::unordered_map<std::string, msr::airlib::Pose> RpcLibClientBase::simGetBonePoses(const std::vector<std::string>& bone_names, const std::string& character_name) const
-{
-    std::unordered_map<std::string, RpcLibAdapatorsBase::Pose> t =
-        pimpl_->client.call("simGetBonePoses", bone_names, character_name)
-            .as<std::unordered_map<std::string, RpcLibAdapatorsBase::Pose>>();
-
-    std::unordered_map<std::string, msr::airlib::Pose> r;
-    for (const auto& p : t)
-        r[p.first] = p.second.to();
-
-    return r;
-}
-
-
-}} //namespace
-=======
         struct RpcLibClientBase::impl
         {
             impl(const string& ip_address, uint16_t port, float timeout_sec)
@@ -488,6 +184,31 @@
             return pimpl_->client.call("getImuData", imu_name, vehicle_name).as<RpcLibAdaptorsBase::ImuData>().to();
         }
 
+        msr::airlib::GPULidarData RpcLibClientBase::getGPULidarData(const std::string& lidar_name, const std::string& vehicle_name) const
+        {
+            return pimpl_->client.call("getGPULidarData", lidar_name, vehicle_name).as<RpcLibAdapatorsBase::GPULidarData>().to();
+        }
+
+        msr::airlib::EchoData RpcLibClientBase::getEchoData(const std::string& echo_name, const std::string& vehicle_name) const
+        {
+            return pimpl_->client.call("getEchoData", echo_name, vehicle_name).as<RpcLibAdapatorsBase::EchoData>().to();
+        }
+
+        msr::airlib::SensorTemplateData RpcLibClientBase::getSensorTemplateData(const std::string& echo_name, const std::string& vehicle_name) const
+        {
+            return msr::airlib::SensorTemplateData();
+        }
+
+        msr::airlib::MarLocUwbSensorData RpcLibClientBase::getMarLocUwbSensorData(const std::string& echo_name, const std::string& vehicle_name) const
+        {
+            return msr::airlib::MarLocUwbSensorData();
+        }
+
+        msr::airlib::WifiSensorData RpcLibClientBase::getWifiSensorData(const std::string& echo_name, const std::string& vehicle_name) const
+        {
+            return msr::airlib::WifiSensorData();
+        }
+
         msr::airlib::BarometerBase::Output RpcLibClientBase::getBarometerData(const std::string& barometer_name, const std::string& vehicle_name) const
         {
             return pimpl_->client.call("getBarometerData", barometer_name, vehicle_name).as<RpcLibAdaptorsBase::BarometerData>().to();
@@ -792,6 +513,17 @@
             return pimpl_->client.call("simListSceneObjects", name_regex).as<vector<string>>();
         }
 
+        vector<string> RpcLibClientBase::simListInstanceSegmentationObjects() const
+        {
+            return pimpl_->client.call("simListInstanceSegmentationObjects").as<vector<string>>();
+        }
+
+        vector<msr::airlib::Pose> RpcLibClientBase::simListInstanceSegmentationPoses(bool ned, bool only_visible) const
+        {
+            const auto& response_adaptor = pimpl_->client.call("simListInstanceSegmentationPoses", ned, only_visible).as<vector<RpcLibAdapatorsBase::Pose>>();
+            return RpcLibAdapatorsBase::Pose::to(response_adaptor);
+        }
+
         std::vector<std::string> RpcLibClientBase::simSwapTextures(const std::string& tags, int tex_id, int component_id, int material_id)
         {
             return pimpl_->client.call("simSwapTextures", tags, tex_id, component_id, material_id).as<vector<string>>();
@@ -828,9 +560,9 @@
             return pimpl_->client.call("simGetObjectScale", object_name).as<RpcLibAdaptorsBase::Vector3r>().to();
         }
 
-        msr::airlib::Pose RpcLibClientBase::simGetObjectPose(const std::string& object_name) const
-        {
-            return pimpl_->client.call("simGetObjectPose", object_name).as<RpcLibAdaptorsBase::Pose>().to();
+        msr::airlib::Pose RpcLibClientBase::simGetObjectPose(const std::string& object_name, bool ned) const
+        {
+            return pimpl_->client.call("simGetObjectPose", object_name, ned).as<RpcLibAdapatorsBase::Pose>().to();
         }
 
         bool RpcLibClientBase::simSetObjectPose(const std::string& object_name, const msr::airlib::Pose& pose, bool teleport)
@@ -950,7 +682,6 @@
         }
     }
 } //namespace
->>>>>>> 9c84fc13
 
 #endif
 #endif