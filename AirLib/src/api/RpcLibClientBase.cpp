--- conflicted
+++ resolved
@@ -34,11 +34,7 @@
 #endif
 #include "common/common_utils/WindowsApisCommonPost.hpp"
 
-<<<<<<< HEAD
-#include "api/RpcLibAdapatorsBase.hpp"
-=======
 #include "api/RpcLibAdaptorsBase.hpp"
->>>>>>> 4c61424b
 
 STRICT_MODE_ON
 #ifdef _MSC_VER
@@ -62,11 +58,7 @@
             rpc::client client;
         };
 
-<<<<<<< HEAD
-        typedef msr::airlib_rpclib::RpcLibAdapatorsBase RpcLibAdapatorsBase;
-=======
         typedef msr::airlib_rpclib::RpcLibAdaptorsBase RpcLibAdaptorsBase;
->>>>>>> 4c61424b
 
         RpcLibClientBase::RpcLibClientBase(const string& ip_address, uint16_t port, float timeout_sec)
         {
@@ -179,66 +171,37 @@
 
         msr::airlib::GeoPoint RpcLibClientBase::getHomeGeoPoint(const std::string& vehicle_name) const
         {
-<<<<<<< HEAD
-            return pimpl_->client.call("getHomeGeoPoint", vehicle_name).as<RpcLibAdapatorsBase::GeoPoint>().to();
-=======
             return pimpl_->client.call("getHomeGeoPoint", vehicle_name).as<RpcLibAdaptorsBase::GeoPoint>().to();
->>>>>>> 4c61424b
         }
 
         msr::airlib::LidarData RpcLibClientBase::getLidarData(const std::string& lidar_name, const std::string& vehicle_name) const
         {
-<<<<<<< HEAD
-            return pimpl_->client.call("getLidarData", lidar_name, vehicle_name).as<RpcLibAdapatorsBase::LidarData>().to();
-=======
             return pimpl_->client.call("getLidarData", lidar_name, vehicle_name).as<RpcLibAdaptorsBase::LidarData>().to();
->>>>>>> 4c61424b
         }
 
         msr::airlib::ImuBase::Output RpcLibClientBase::getImuData(const std::string& imu_name, const std::string& vehicle_name) const
         {
-<<<<<<< HEAD
-            return pimpl_->client.call("getImuData", imu_name, vehicle_name).as<RpcLibAdapatorsBase::ImuData>().to();
-=======
             return pimpl_->client.call("getImuData", imu_name, vehicle_name).as<RpcLibAdaptorsBase::ImuData>().to();
->>>>>>> 4c61424b
         }
 
         msr::airlib::BarometerBase::Output RpcLibClientBase::getBarometerData(const std::string& barometer_name, const std::string& vehicle_name) const
         {
-<<<<<<< HEAD
-            return pimpl_->client.call("getBarometerData", barometer_name, vehicle_name).as<RpcLibAdapatorsBase::BarometerData>().to();
-=======
             return pimpl_->client.call("getBarometerData", barometer_name, vehicle_name).as<RpcLibAdaptorsBase::BarometerData>().to();
->>>>>>> 4c61424b
         }
 
         msr::airlib::MagnetometerBase::Output RpcLibClientBase::getMagnetometerData(const std::string& magnetometer_name, const std::string& vehicle_name) const
         {
-<<<<<<< HEAD
-            return pimpl_->client.call("getMagnetometerData", magnetometer_name, vehicle_name).as<RpcLibAdapatorsBase::MagnetometerData>().to();
-=======
             return pimpl_->client.call("getMagnetometerData", magnetometer_name, vehicle_name).as<RpcLibAdaptorsBase::MagnetometerData>().to();
->>>>>>> 4c61424b
         }
 
         msr::airlib::GpsBase::Output RpcLibClientBase::getGpsData(const std::string& gps_name, const std::string& vehicle_name) const
         {
-<<<<<<< HEAD
-            return pimpl_->client.call("getGpsData", gps_name, vehicle_name).as<RpcLibAdapatorsBase::GpsData>().to();
-        }
-
-        msr::airlib::DistanceBase::Output RpcLibClientBase::getDistanceSensorData(const std::string& distance_sensor_name, const std::string& vehicle_name) const
-        {
-            return pimpl_->client.call("getDistanceSensorData", distance_sensor_name, vehicle_name).as<RpcLibAdapatorsBase::DistanceSensorData>().to();
-=======
             return pimpl_->client.call("getGpsData", gps_name, vehicle_name).as<RpcLibAdaptorsBase::GpsData>().to();
         }
 
         msr::airlib::DistanceSensorData RpcLibClientBase::getDistanceSensorData(const std::string& distance_sensor_name, const std::string& vehicle_name) const
         {
             return pimpl_->client.call("getDistanceSensorData", distance_sensor_name, vehicle_name).as<RpcLibAdaptorsBase::DistanceSensorData>().to();
->>>>>>> 4c61424b
         }
 
         bool RpcLibClientBase::simSetSegmentationObjectID(const std::string& mesh_name, int object_id, bool is_name_regex)
@@ -250,11 +213,6 @@
             return pimpl_->client.call("simGetSegmentationObjectID", mesh_name).as<int>();
         }
 
-<<<<<<< HEAD
-        CollisionInfo RpcLibClientBase::simGetCollisionInfo(const std::string& vehicle_name) const
-        {
-            return pimpl_->client.call("simGetCollisionInfo", vehicle_name).as<RpcLibAdapatorsBase::CollisionInfo>().to();
-=======
         void RpcLibClientBase::simAddDetectionFilterMeshName(const std::string& camera_name, const std::string& mesh_name, const std::string& vehicle_name)
         {
             pimpl_->client.call("simAddDetectionFilterMeshName", camera_name, mesh_name, vehicle_name);
@@ -276,48 +234,31 @@
         CollisionInfo RpcLibClientBase::simGetCollisionInfo(const std::string& vehicle_name) const
         {
             return pimpl_->client.call("simGetCollisionInfo", vehicle_name).as<RpcLibAdaptorsBase::CollisionInfo>().to();
->>>>>>> 4c61424b
         }
 
         //sim only
         Pose RpcLibClientBase::simGetVehiclePose(const std::string& vehicle_name) const
         {
-<<<<<<< HEAD
-            return pimpl_->client.call("simGetVehiclePose", vehicle_name).as<RpcLibAdapatorsBase::Pose>().to();
+            return pimpl_->client.call("simGetVehiclePose", vehicle_name).as<RpcLibAdaptorsBase::Pose>().to();
         }
         void RpcLibClientBase::simSetVehiclePose(const Pose& pose, bool ignore_collision, const std::string& vehicle_name)
         {
-            pimpl_->client.call("simSetVehiclePose", RpcLibAdapatorsBase::Pose(pose), ignore_collision, vehicle_name);
-=======
-            return pimpl_->client.call("simGetVehiclePose", vehicle_name).as<RpcLibAdaptorsBase::Pose>().to();
-        }
-        void RpcLibClientBase::simSetVehiclePose(const Pose& pose, bool ignore_collision, const std::string& vehicle_name)
-        {
             pimpl_->client.call("simSetVehiclePose", RpcLibAdaptorsBase::Pose(pose), ignore_collision, vehicle_name);
         }
 
         void RpcLibClientBase::simSetTraceLine(const std::vector<float>& color_rgba, float thickness, const std::string& vehicle_name)
         {
             pimpl_->client.call("simSetTraceLine", color_rgba, thickness, vehicle_name);
->>>>>>> 4c61424b
         }
 
         vector<ImageCaptureBase::ImageResponse> RpcLibClientBase::simGetImages(vector<ImageCaptureBase::ImageRequest> request, const std::string& vehicle_name)
         {
             const auto& response_adaptor = pimpl_->client.call("simGetImages",
-<<<<<<< HEAD
-                                                               RpcLibAdapatorsBase::ImageRequest::from(request),
-                                                               vehicle_name)
-                                               .as<vector<RpcLibAdapatorsBase::ImageResponse>>();
-
-            return RpcLibAdapatorsBase::ImageResponse::to(response_adaptor);
-=======
                                                                RpcLibAdaptorsBase::ImageRequest::from(request),
                                                                vehicle_name)
                                                .as<vector<RpcLibAdaptorsBase::ImageResponse>>();
 
             return RpcLibAdaptorsBase::ImageResponse::to(response_adaptor);
->>>>>>> 4c61424b
         }
         vector<uint8_t> RpcLibClientBase::simGetImage(const std::string& camera_name, ImageCaptureBase::ImageType type, const std::string& vehicle_name)
         {
@@ -329,7 +270,6 @@
             return result;
         }
 
-<<<<<<< HEAD
         // Minor TODO: consider msgpack magic for GeoPoint, so we can have one arg instead of three
         bool RpcLibClientBase::simTestLineOfSightToPoint(double lat, double lon, float alt, const std::string& vehicle_name)
         {
@@ -353,10 +293,6 @@
             return final_result;
         }
 
-        void RpcLibClientBase::simPrintLogMessage(const std::string& message, std::string message_param, unsigned char severity)
-        {
-            pimpl_->client.call("simPrintLogMessage", message, message_param, severity);
-=======
         vector<MeshPositionVertexBuffersResponse> RpcLibClientBase::simGetMeshPositionVertexBuffers()
         {
             const auto& response_adaptor = pimpl_->client.call("simGetMeshPositionVertexBuffers").as<vector<RpcLibAdaptorsBase::MeshPositionVertexBuffersResponse>>();
@@ -427,7 +363,6 @@
             vector<RpcLibAdaptorsBase::Pose> conv_poses;
             RpcLibAdaptorsBase::from(poses, conv_poses);
             pimpl_->client.call("simPlotTransformsWithNames", conv_poses, names, tf_scale, tf_thickness, text_scale, text_color_rgba, duration);
->>>>>>> 4c61424b
         }
 
         bool RpcLibClientBase::simIsPaused() const
@@ -445,14 +380,11 @@
             pimpl_->client.call("simContinueForTime", seconds);
         }
 
-<<<<<<< HEAD
-=======
         void RpcLibClientBase::simContinueForFrames(uint32_t frames)
         {
             pimpl_->client.call("simContinueForFrames", frames);
         }
 
->>>>>>> 4c61424b
         void RpcLibClientBase::simEnableWeather(bool enable)
         {
             pimpl_->client.call("simEnableWeather", enable);
@@ -468,38 +400,95 @@
             pimpl_->client.call("simSetTimeOfDay", is_enabled, start_datetime, is_start_datetime_dst, celestial_clock_speed, update_interval_secs, move_sun);
         }
 
-<<<<<<< HEAD
+        vector<string> RpcLibClientBase::simListSceneObjects(const string& name_regex) const
+        {
+            return pimpl_->client.call("simListSceneObjects", name_regex).as<vector<string>>();
+        }
+
+        std::vector<std::string> RpcLibClientBase::simSwapTextures(const std::string& tags, int tex_id, int component_id, int material_id)
+        {
+            return pimpl_->client.call("simSwapTextures", tags, tex_id, component_id, material_id).as<vector<string>>();
+        }
+
+        bool RpcLibClientBase::simLoadLevel(const string& level_name)
+        {
+            return pimpl_->client.call("simLoadLevel", level_name).as<bool>();
+        }
+
+        msr::airlib::Vector3r RpcLibClientBase::simGetObjectScale(const std::string& object_name) const
+        {
+            return pimpl_->client.call("simGetObjectScale", object_name).as<RpcLibAdaptorsBase::Vector3r>().to();
+        }
+
         msr::airlib::Pose RpcLibClientBase::simGetObjectPose(const std::string& object_name) const
         {
-            return pimpl_->client.call("simGetObjectPose", object_name).as<RpcLibAdapatorsBase::Pose>().to();
-        }
+            return pimpl_->client.call("simGetObjectPose", object_name).as<RpcLibAdaptorsBase::Pose>().to();
+        }
+
         bool RpcLibClientBase::simSetObjectPose(const std::string& object_name, const msr::airlib::Pose& pose, bool teleport)
         {
-            return pimpl_->client.call("simSetObjectPose", object_name, RpcLibAdapatorsBase::Pose(pose), teleport).as<bool>();
+            return pimpl_->client.call("simSetObjectPose", object_name, RpcLibAdaptorsBase::Pose(pose), teleport).as<bool>();
+        }
+
+        bool RpcLibClientBase::simSetObjectScale(const std::string& object_name, const msr::airlib::Vector3r& scale)
+        {
+            return pimpl_->client.call("simSetObjectScale", object_name, RpcLibAdaptorsBase::Vector3r(scale)).as<bool>();
         }
 
         CameraInfo RpcLibClientBase::simGetCameraInfo(const std::string& camera_name, const std::string& vehicle_name) const
         {
-            return pimpl_->client.call("simGetCameraInfo", camera_name, vehicle_name).as<RpcLibAdapatorsBase::CameraInfo>().to();
-        }
+            return pimpl_->client.call("simGetCameraInfo", camera_name, vehicle_name).as<RpcLibAdaptorsBase::CameraInfo>().to();
+        }
+
+        void RpcLibClientBase::simSetCameraPose(const std::string& camera_name, const Pose& pose, const std::string& vehicle_name)
+        {
+            pimpl_->client.call("simSetCameraPose", camera_name, RpcLibAdaptorsBase::Pose(pose), vehicle_name);
+        }
+
         void RpcLibClientBase::simSetCameraOrientation(const std::string& camera_name, const Quaternionr& orientation, const std::string& vehicle_name)
         {
-            pimpl_->client.call("simSetCameraOrientation", camera_name, RpcLibAdapatorsBase::Quaternionr(orientation), vehicle_name);
+            std::cout << "`simSetCameraOrientation` API has been upgraded to `simSetCameraPose`. Please update your code." << std::endl;
+            Pose pose{ Vector3r::Zero(), orientation };
+            RpcLibClientBase::simSetCameraPose(camera_name, pose, vehicle_name);
+        }
+
+        void RpcLibClientBase::simSetCameraFov(const std::string& camera_name, float fov_degrees, const std::string& vehicle_name)
+        {
+            pimpl_->client.call("simSetCameraFov", camera_name, fov_degrees, vehicle_name);
+        }
+
+        void RpcLibClientBase::simSetDistortionParam(const std::string& camera_name, const std::string& param_name, float value, const std::string& vehicle_name)
+        {
+            pimpl_->client.call("simSetDistortionParam", camera_name, param_name, value, vehicle_name);
+        }
+
+        std::vector<float> RpcLibClientBase::simGetDistortionParams(const std::string& camera_name, const std::string& vehicle_name)
+        {
+            return pimpl_->client.call("simGetDistortionParams", camera_name, vehicle_name).as<std::vector<float>>();
         }
 
         msr::airlib::Kinematics::State RpcLibClientBase::simGetGroundTruthKinematics(const std::string& vehicle_name) const
         {
-            return pimpl_->client.call("simGetGroundTruthKinematics", vehicle_name).as<RpcLibAdapatorsBase::KinematicsState>().to();
+            return pimpl_->client.call("simGetGroundTruthKinematics", vehicle_name).as<RpcLibAdaptorsBase::KinematicsState>().to();
         }
         msr::airlib::Environment::State RpcLibClientBase::simGetGroundTruthEnvironment(const std::string& vehicle_name) const
         {
-            return pimpl_->client.call("simGetGroundTruthEnvironment", vehicle_name).as<RpcLibAdapatorsBase::EnvironmentState>().to();
+            return pimpl_->client.call("simGetGroundTruthEnvironment", vehicle_name).as<RpcLibAdaptorsBase::EnvironmentState>().to();
             ;
         }
+        bool RpcLibClientBase::simCreateVoxelGrid(const msr::airlib::Vector3r& position, const int& x, const int& y, const int& z, const float& res, const std::string& output_file)
+        {
+            return pimpl_->client.call("simCreateVoxelGrid", RpcLibAdaptorsBase::Vector3r(position), x, y, z, res, output_file).as<bool>();
+        }
 
         void RpcLibClientBase::cancelLastTask(const std::string& vehicle_name)
         {
             pimpl_->client.call("cancelLastTask", vehicle_name);
+        }
+
+        bool RpcLibClientBase::simRunConsoleCommand(const std::string& command)
+        {
+            return pimpl_->client.call("simRunConsoleCommand", command).as<bool>();
         }
 
         //return value of last task. It should be true if task completed without
@@ -514,213 +503,6 @@
             return this;
         }
 
-        void* RpcLibClientBase::getClient()
-        {
-            return &pimpl_->client;
-        }
-        const void* RpcLibClientBase::getClient() const
-        {
-            return &pimpl_->client;
-        }
-
-        //----------- APIs to control ACharacter in scene ----------/
-        void RpcLibClientBase::simCharSetFaceExpression(const std::string& expression_name, float value, const std::string& character_name)
-        {
-            pimpl_->client.call("simCharSetFaceExpression", expression_name, value, character_name);
-        }
-
-        float RpcLibClientBase::simCharGetFaceExpression(const std::string& expression_name, const std::string& character_name) const
-        {
-            return pimpl_->client.call("simCharGetFaceExpression", expression_name, character_name).as<float>();
-        }
-
-        std::vector<std::string> RpcLibClientBase::simCharGetAvailableFaceExpressions()
-        {
-            return pimpl_->client.call("simCharGetAvailableFaceExpressions").as<std::vector<std::string>>();
-        }
-
-        void RpcLibClientBase::simCharSetSkinDarkness(float value, const std::string& character_name)
-        {
-            pimpl_->client.call("simCharSetSkinDarkness", character_name, value);
-        }
-
-        float RpcLibClientBase::simCharGetSkinDarkness(const std::string& character_name) const
-        {
-            return pimpl_->client.call("simCharGetSkinDarkness", character_name).as<float>();
-        }
-
-        void RpcLibClientBase::simCharSetSkinAgeing(float value, const std::string& character_name)
-        {
-            pimpl_->client.call("simCharSetSkinAgeing", character_name, value);
-        }
-
-        float RpcLibClientBase::simCharGetSkinAgeing(const std::string& character_name) const
-        {
-            return pimpl_->client.call("simCharGetSkinAgeing", character_name).as<float>();
-        }
-
-        void RpcLibClientBase::simCharSetHeadRotation(const msr::airlib::Quaternionr& q, const std::string& character_name)
-        {
-            pimpl_->client.call("simCharSetHeadRotation", RpcLibAdapatorsBase::Quaternionr(q), character_name);
-        }
-
-        msr::airlib::Quaternionr RpcLibClientBase::simCharGetHeadRotation(const std::string& character_name) const
-        {
-            return pimpl_->client.call("simCharGetHeadRotation", character_name)
-                .as<RpcLibAdapatorsBase::Quaternionr>()
-                .to();
-        }
-
-        void RpcLibClientBase::simCharSetBonePose(const std::string& bone_name, const msr::airlib::Pose& pose, const std::string& character_name)
-        {
-            pimpl_->client.call("simCharSetBonePose", bone_name, RpcLibAdapatorsBase::Pose(pose), character_name);
-        }
-
-        msr::airlib::Pose RpcLibClientBase::simCharGetBonePose(const std::string& bone_name, const std::string& character_name) const
-        {
-            return pimpl_->client.call("simCharGetBonePose", bone_name, character_name)
-                .as<RpcLibAdapatorsBase::Pose>()
-                .to();
-        }
-
-        void RpcLibClientBase::simCharResetBonePose(const std::string& bone_name, const std::string& character_name)
-        {
-            pimpl_->client.call("simCharResetBonePose", bone_name, character_name);
-        }
-
-        void RpcLibClientBase::simCharSetFacePreset(const std::string& preset_name, float value, const std::string& character_name)
-        {
-            pimpl_->client.call("simCharSetFacePreset", preset_name, value, character_name);
-        }
-        void RpcLibClientBase::simSetFacePresets(const std::unordered_map<std::string, float>& presets, const std::string& character_name)
-        {
-            pimpl_->client.call("simSetFacePresets", presets, character_name);
-        }
-        void RpcLibClientBase::simSetBonePoses(const std::unordered_map<std::string, msr::airlib::Pose>& poses, const std::string& character_name)
-        {
-            std::unordered_map<std::string, RpcLibAdapatorsBase::Pose> r;
-            for (const auto& p : poses)
-                r[p.first] = RpcLibAdapatorsBase::Pose(p.second);
-
-            pimpl_->client.call("simSetBonePoses", r, character_name);
-        }
-        std::unordered_map<std::string, msr::airlib::Pose> RpcLibClientBase::simGetBonePoses(const std::vector<std::string>& bone_names, const std::string& character_name) const
-        {
-            std::unordered_map<std::string, RpcLibAdapatorsBase::Pose> t =
-                pimpl_->client.call("simGetBonePoses", bone_names, character_name)
-                    .as<std::unordered_map<std::string, RpcLibAdapatorsBase::Pose>>();
-
-            std::unordered_map<std::string, msr::airlib::Pose> r;
-            for (const auto& p : t)
-                r[p.first] = p.second.to();
-
-            return r;
-        }
-
-=======
-        vector<string> RpcLibClientBase::simListSceneObjects(const string& name_regex) const
-        {
-            return pimpl_->client.call("simListSceneObjects", name_regex).as<vector<string>>();
-        }
-
-        std::vector<std::string> RpcLibClientBase::simSwapTextures(const std::string& tags, int tex_id, int component_id, int material_id)
-        {
-            return pimpl_->client.call("simSwapTextures", tags, tex_id, component_id, material_id).as<vector<string>>();
-        }
-
-        bool RpcLibClientBase::simLoadLevel(const string& level_name)
-        {
-            return pimpl_->client.call("simLoadLevel", level_name).as<bool>();
-        }
-
-        msr::airlib::Vector3r RpcLibClientBase::simGetObjectScale(const std::string& object_name) const
-        {
-            return pimpl_->client.call("simGetObjectScale", object_name).as<RpcLibAdaptorsBase::Vector3r>().to();
-        }
-
-        msr::airlib::Pose RpcLibClientBase::simGetObjectPose(const std::string& object_name) const
-        {
-            return pimpl_->client.call("simGetObjectPose", object_name).as<RpcLibAdaptorsBase::Pose>().to();
-        }
-
-        bool RpcLibClientBase::simSetObjectPose(const std::string& object_name, const msr::airlib::Pose& pose, bool teleport)
-        {
-            return pimpl_->client.call("simSetObjectPose", object_name, RpcLibAdaptorsBase::Pose(pose), teleport).as<bool>();
-        }
-
-        bool RpcLibClientBase::simSetObjectScale(const std::string& object_name, const msr::airlib::Vector3r& scale)
-        {
-            return pimpl_->client.call("simSetObjectScale", object_name, RpcLibAdaptorsBase::Vector3r(scale)).as<bool>();
-        }
-
-        CameraInfo RpcLibClientBase::simGetCameraInfo(const std::string& camera_name, const std::string& vehicle_name) const
-        {
-            return pimpl_->client.call("simGetCameraInfo", camera_name, vehicle_name).as<RpcLibAdaptorsBase::CameraInfo>().to();
-        }
-
-        void RpcLibClientBase::simSetCameraPose(const std::string& camera_name, const Pose& pose, const std::string& vehicle_name)
-        {
-            pimpl_->client.call("simSetCameraPose", camera_name, RpcLibAdaptorsBase::Pose(pose), vehicle_name);
-        }
-
-        void RpcLibClientBase::simSetCameraOrientation(const std::string& camera_name, const Quaternionr& orientation, const std::string& vehicle_name)
-        {
-            std::cout << "`simSetCameraOrientation` API has been upgraded to `simSetCameraPose`. Please update your code." << std::endl;
-            Pose pose{ Vector3r::Zero(), orientation };
-            RpcLibClientBase::simSetCameraPose(camera_name, pose, vehicle_name);
-        }
-
-        void RpcLibClientBase::simSetCameraFov(const std::string& camera_name, float fov_degrees, const std::string& vehicle_name)
-        {
-            pimpl_->client.call("simSetCameraFov", camera_name, fov_degrees, vehicle_name);
-        }
-
-        void RpcLibClientBase::simSetDistortionParam(const std::string& camera_name, const std::string& param_name, float value, const std::string& vehicle_name)
-        {
-            pimpl_->client.call("simSetDistortionParam", camera_name, param_name, value, vehicle_name);
-        }
-
-        std::vector<float> RpcLibClientBase::simGetDistortionParams(const std::string& camera_name, const std::string& vehicle_name)
-        {
-            return pimpl_->client.call("simGetDistortionParams", camera_name, vehicle_name).as<std::vector<float>>();
-        }
-
-        msr::airlib::Kinematics::State RpcLibClientBase::simGetGroundTruthKinematics(const std::string& vehicle_name) const
-        {
-            return pimpl_->client.call("simGetGroundTruthKinematics", vehicle_name).as<RpcLibAdaptorsBase::KinematicsState>().to();
-        }
-        msr::airlib::Environment::State RpcLibClientBase::simGetGroundTruthEnvironment(const std::string& vehicle_name) const
-        {
-            return pimpl_->client.call("simGetGroundTruthEnvironment", vehicle_name).as<RpcLibAdaptorsBase::EnvironmentState>().to();
-            ;
-        }
-        bool RpcLibClientBase::simCreateVoxelGrid(const msr::airlib::Vector3r& position, const int& x, const int& y, const int& z, const float& res, const std::string& output_file)
-        {
-            return pimpl_->client.call("simCreateVoxelGrid", RpcLibAdaptorsBase::Vector3r(position), x, y, z, res, output_file).as<bool>();
-        }
-
-        void RpcLibClientBase::cancelLastTask(const std::string& vehicle_name)
-        {
-            pimpl_->client.call("cancelLastTask", vehicle_name);
-        }
-
-        bool RpcLibClientBase::simRunConsoleCommand(const std::string& command)
-        {
-            return pimpl_->client.call("simRunConsoleCommand", command).as<bool>();
-        }
-
-        //return value of last task. It should be true if task completed without
-        //cancellation or timeout
-        RpcLibClientBase* RpcLibClientBase::waitOnLastTask(bool* task_result, float timeout_sec)
-        {
-            //should be implemented by derived class if it supports async task,
-            //for example using futures
-            unused(timeout_sec);
-            unused(task_result);
-
-            return this;
-        }
-
         void RpcLibClientBase::startRecording()
         {
             pimpl_->client.call("startRecording");
@@ -760,7 +542,6 @@
         {
             return &pimpl_->client;
         }
->>>>>>> 4c61424b
     }
 } //namespace
 
