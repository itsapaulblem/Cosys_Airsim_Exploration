--- conflicted
+++ resolved
@@ -36,50 +36,11 @@
 
 STRICT_MODE_ON
 #ifdef _MSC_VER
-<<<<<<< HEAD
-__pragma(warning( disable : 4239))
-#endif	
-
-
-
-namespace msr { namespace airlib {
-
-
-typedef msr::airlib_rpclib::CarRpcLibAdaptors CarRpcLibAdaptors;
-
-CarRpcLibClient::CarRpcLibClient(const string&  ip_address, uint16_t port, float timeout_sec)
-    : RpcLibClientBase(ip_address, port, timeout_sec)
-{
-}
-
-CarRpcLibClient::~CarRpcLibClient()
-{}
-
-void CarRpcLibClient::setCarControls(const CarApiBase::CarControls& controls, const std::string& vehicle_name)
-{
-    static_cast<rpc::client*>(getClient())->
-        call("setCarControls", CarRpcLibAdaptors::CarControls(controls), vehicle_name);
-}
-=======
 __pragma(warning(disable : 4239))
 #endif
->>>>>>> 4c6a82f1
 
     namespace msr
 {
-<<<<<<< HEAD
-    return static_cast<rpc::client*>(getClient())->
-        call("getCarState", vehicle_name).as<CarRpcLibAdaptors::CarState>().to();
-}
-CarApiBase::CarControls CarRpcLibClient::getCarControls(const std::string& vehicle_name)
-{
-	return static_cast<rpc::client*>(getClient())->
-		call("getCarControls", vehicle_name).as<CarRpcLibAdaptors::CarControls>().to();
-}
-
-
-}} //namespace
-=======
     namespace airlib
     {
 
@@ -109,7 +70,6 @@
         }
     }
 } //namespace
->>>>>>> 4c6a82f1
 
 #endif
 #endif