--- conflicted
+++ resolved
@@ -1,61 +1,3 @@
-<<<<<<< HEAD
-// Copyright (c) Microsoft Corporation. All rights reserved.
-// Licensed under the MIT License.
-
-#ifndef msr_airlib_BarometerBase_hpp
-#define msr_airlib_BarometerBase_hpp
-
-
-#include "sensors/SensorBase.hpp"
-
-
-namespace msr { namespace airlib {
-
-class BarometerBase  : public SensorBase {
-public:
-    BarometerBase(const std::string& sensor_name = "")
-        : SensorBase(sensor_name)
-    {}
-
-public: //types
-    struct Output { //same fields as ROS message
-        TTimePoint time_stamp;
-        real_T altitude;    //meters
-        real_T pressure;    //Pascal
-        real_T qnh;
-    };
-
-
-public:
-    virtual void reportState(StateReporter& reporter) override
-    {
-        //call base
-        UpdatableObject::reportState(reporter);
-
-        reporter.writeValue("Baro-Alt", output_.altitude);
-        reporter.writeValue("Baro-Prs", output_.pressure);
-    }
-
-    const Output& getOutput() const
-    {
-        return output_;
-    }
-
-protected:
-    void setOutput(const Output& output)
-    {
-        output_ = output;
-    }
-
-
-private: 
-    Output output_;
-};
-
-
-}} //namespace
-#endif 
-=======
 // Copyright (c) Microsoft Corporation. All rights reserved.
 // Licensed under the MIT License.
 
@@ -112,5 +54,4 @@
     };
 }
 } //namespace
-#endif
->>>>>>> 9c84fc13
+#endif