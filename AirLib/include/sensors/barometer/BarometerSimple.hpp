<<<<<<< HEAD
// Copyright (c) Microsoft Corporation. All rights reserved.
// Licensed under the MIT License.

#ifndef msr_airlib_Barometer_hpp
#define msr_airlib_Barometer_hpp

#include <random>
#include "common/Common.hpp"
#include "common/EarthUtils.hpp"
#include "BarometerSimpleParams.hpp"
#include "BarometerBase.hpp"
#include "common/GaussianMarkov.hpp"
#include "common/DelayLine.hpp"
#include "common/FrequencyLimiter.hpp"


namespace msr { namespace airlib {

class BarometerSimple  : public BarometerBase {
public:
    BarometerSimple(const AirSimSettings::BarometerSetting& setting = AirSimSettings::BarometerSetting())
        : BarometerBase(setting.sensor_name)
    {
        // initialize params
        params_.initializeFromSettings(setting);

        //GM process that would do random walk for pressure factor
        pressure_factor_.initialize(params_.pressure_factor_tau, params_.pressure_factor_sigma, 0);

        uncorrelated_noise_ = RandomGeneratorGausianR(0.0f, params_.unnorrelated_noise_sigma);
        //correlated_noise_.initialize(params_.correlated_noise_tau, params_.correlated_noise_sigma, 0.0f);

        //initialize frequency limiter
        freq_limiter_.initialize(params_.update_frequency, params_.startup_delay);
        delay_line_.initialize(params_.update_latency);
    }

    //*** Start: UpdatableState implementation ***//
    virtual void reset() override
    {
        BarometerBase::reset();

        pressure_factor_.reset();
        //correlated_noise_.reset();
        uncorrelated_noise_.reset();

        freq_limiter_.reset();
        delay_line_.reset();

        delay_line_.push_back(getOutputInternal());
    }

    virtual void update(float delta = 0) override
    {
        BarometerBase::update(delta);

        freq_limiter_.update(delta);

        if (freq_limiter_.isWaitComplete()) { 
            delay_line_.push_back(getOutputInternal());
        }

        delay_line_.update(delta);

        if (freq_limiter_.isWaitComplete())
            setOutput(delay_line_.getOutput());
    }
    //*** End: UpdatableState implementation ***//

    virtual ~BarometerSimple() = default;

private: //methods
    Output getOutputInternal()
    {
        Output output;
        const GroundTruth& ground_truth = getGroundTruth();

        auto altitude = ground_truth.environment->getState().geo_point.altitude;
        auto pressure = EarthUtils::getStandardPressure(altitude);

        //add drift in pressure, about 10m change per hour
        pressure_factor_.update();
        pressure += pressure * pressure_factor_.getOutput();

        //add noise in pressure (about 0.2m sigma)
        pressure += uncorrelated_noise_.next();

        output.pressure = pressure - EarthUtils::SeaLevelPressure + params_.qnh*100.0f;

        //apply altimeter formula
        //https://en.wikipedia.org/wiki/Pressure_altitude
        //TODO: use same formula as in driver code?
        output.altitude = (1 - pow(pressure / EarthUtils::SeaLevelPressure, 0.190284f)) * 145366.45f * 0.3048f;
        output.qnh = params_.qnh;

        output.time_stamp = clock()->nowNanos();

        return output;
    }
    
private:
    BarometerSimpleParams params_;

    GaussianMarkov pressure_factor_;
    //GaussianMarkov correlated_noise_;
    RandomGeneratorGausianR uncorrelated_noise_;

    FrequencyLimiter freq_limiter_;
    DelayLine<Output> delay_line_;
};

}} //namespace
#endif 
=======
// Copyright (c) Microsoft Corporation. All rights reserved.
// Licensed under the MIT License.

#ifndef msr_airlib_Barometer_hpp
#define msr_airlib_Barometer_hpp

#include <random>
#include "common/Common.hpp"
#include "common/EarthUtils.hpp"
#include "BarometerSimpleParams.hpp"
#include "BarometerBase.hpp"
#include "common/GaussianMarkov.hpp"
#include "common/DelayLine.hpp"
#include "common/FrequencyLimiter.hpp"

namespace msr
{
namespace airlib
{

    class BarometerSimple : public BarometerBase
    {
    public:
        BarometerSimple(const AirSimSettings::BarometerSetting& setting = AirSimSettings::BarometerSetting())
            : BarometerBase(setting.sensor_name)
        {
            // initialize params
            params_.initializeFromSettings(setting);

            //GM process that would do random walk for pressure factor
            pressure_factor_.initialize(params_.pressure_factor_tau, params_.pressure_factor_sigma, 0);

            uncorrelated_noise_ = RandomGeneratorGausianR(0.0f, params_.uncorrelated_noise_sigma);
            //correlated_noise_.initialize(params_.correlated_noise_tau, params_.correlated_noise_sigma, 0.0f);

            //initialize frequency limiter
            freq_limiter_.initialize(params_.update_frequency, params_.startup_delay);
            delay_line_.initialize(params_.update_latency);
        }

        //*** Start: UpdatableState implementation ***//
        virtual void resetImplementation() override
        {
            pressure_factor_.reset();
            //correlated_noise_.reset();
            uncorrelated_noise_.reset();

            freq_limiter_.reset();
            delay_line_.reset();

            delay_line_.push_back(getOutputInternal());
        }

        virtual void update() override
        {
            BarometerBase::update();

            freq_limiter_.update();

            if (freq_limiter_.isWaitComplete()) {
                delay_line_.push_back(getOutputInternal());
            }

            delay_line_.update();

            if (freq_limiter_.isWaitComplete())
                setOutput(delay_line_.getOutput());
        }
        //*** End: UpdatableState implementation ***//

        virtual ~BarometerSimple() = default;

    private: //methods
        Output getOutputInternal()
        {
            Output output;
            const GroundTruth& ground_truth = getGroundTruth();

            auto altitude = ground_truth.environment->getState().geo_point.altitude;
            auto pressure = EarthUtils::getStandardPressure(altitude);

            //add drift in pressure, about 10m change per hour using default settings.
            pressure_factor_.update();
            pressure += pressure * pressure_factor_.getOutput();

            //add noise in pressure (about 0.2m sigma)
            pressure += uncorrelated_noise_.next();

            output.pressure = pressure - EarthUtils::SeaLevelPressure + params_.qnh * 100.0f;

            //apply altimeter formula
            //https://en.wikipedia.org/wiki/Pressure_altitude
            //TODO: use same formula as in driver code?
            output.altitude = (1 - pow(pressure / EarthUtils::SeaLevelPressure, 0.190284f)) * 145366.45f * 0.3048f;
            output.qnh = params_.qnh;

            output.time_stamp = clock()->nowNanos();

            return output;
        }

    private:
        BarometerSimpleParams params_;

        GaussianMarkov pressure_factor_;
        //GaussianMarkov correlated_noise_;
        RandomGeneratorGausianR uncorrelated_noise_;

        FrequencyLimiter freq_limiter_;
        DelayLine<Output> delay_line_;
    };
}
} //namespace
#endif
>>>>>>> 9c84fc13
<|MERGE_RESOLUTION|>--- conflicted
+++ resolved
@@ -1,118 +1,3 @@
-<<<<<<< HEAD
-// Copyright (c) Microsoft Corporation. All rights reserved.
-// Licensed under the MIT License.
-
-#ifndef msr_airlib_Barometer_hpp
-#define msr_airlib_Barometer_hpp
-
-#include <random>
-#include "common/Common.hpp"
-#include "common/EarthUtils.hpp"
-#include "BarometerSimpleParams.hpp"
-#include "BarometerBase.hpp"
-#include "common/GaussianMarkov.hpp"
-#include "common/DelayLine.hpp"
-#include "common/FrequencyLimiter.hpp"
-
-
-namespace msr { namespace airlib {
-
-class BarometerSimple  : public BarometerBase {
-public:
-    BarometerSimple(const AirSimSettings::BarometerSetting& setting = AirSimSettings::BarometerSetting())
-        : BarometerBase(setting.sensor_name)
-    {
-        // initialize params
-        params_.initializeFromSettings(setting);
-
-        //GM process that would do random walk for pressure factor
-        pressure_factor_.initialize(params_.pressure_factor_tau, params_.pressure_factor_sigma, 0);
-
-        uncorrelated_noise_ = RandomGeneratorGausianR(0.0f, params_.unnorrelated_noise_sigma);
-        //correlated_noise_.initialize(params_.correlated_noise_tau, params_.correlated_noise_sigma, 0.0f);
-
-        //initialize frequency limiter
-        freq_limiter_.initialize(params_.update_frequency, params_.startup_delay);
-        delay_line_.initialize(params_.update_latency);
-    }
-
-    //*** Start: UpdatableState implementation ***//
-    virtual void reset() override
-    {
-        BarometerBase::reset();
-
-        pressure_factor_.reset();
-        //correlated_noise_.reset();
-        uncorrelated_noise_.reset();
-
-        freq_limiter_.reset();
-        delay_line_.reset();
-
-        delay_line_.push_back(getOutputInternal());
-    }
-
-    virtual void update(float delta = 0) override
-    {
-        BarometerBase::update(delta);
-
-        freq_limiter_.update(delta);
-
-        if (freq_limiter_.isWaitComplete()) { 
-            delay_line_.push_back(getOutputInternal());
-        }
-
-        delay_line_.update(delta);
-
-        if (freq_limiter_.isWaitComplete())
-            setOutput(delay_line_.getOutput());
-    }
-    //*** End: UpdatableState implementation ***//
-
-    virtual ~BarometerSimple() = default;
-
-private: //methods
-    Output getOutputInternal()
-    {
-        Output output;
-        const GroundTruth& ground_truth = getGroundTruth();
-
-        auto altitude = ground_truth.environment->getState().geo_point.altitude;
-        auto pressure = EarthUtils::getStandardPressure(altitude);
-
-        //add drift in pressure, about 10m change per hour
-        pressure_factor_.update();
-        pressure += pressure * pressure_factor_.getOutput();
-
-        //add noise in pressure (about 0.2m sigma)
-        pressure += uncorrelated_noise_.next();
-
-        output.pressure = pressure - EarthUtils::SeaLevelPressure + params_.qnh*100.0f;
-
-        //apply altimeter formula
-        //https://en.wikipedia.org/wiki/Pressure_altitude
-        //TODO: use same formula as in driver code?
-        output.altitude = (1 - pow(pressure / EarthUtils::SeaLevelPressure, 0.190284f)) * 145366.45f * 0.3048f;
-        output.qnh = params_.qnh;
-
-        output.time_stamp = clock()->nowNanos();
-
-        return output;
-    }
-    
-private:
-    BarometerSimpleParams params_;
-
-    GaussianMarkov pressure_factor_;
-    //GaussianMarkov correlated_noise_;
-    RandomGeneratorGausianR uncorrelated_noise_;
-
-    FrequencyLimiter freq_limiter_;
-    DelayLine<Output> delay_line_;
-};
-
-}} //namespace
-#endif 
-=======
 // Copyright (c) Microsoft Corporation. All rights reserved.
 // Licensed under the MIT License.
 
@@ -166,17 +51,17 @@
             delay_line_.push_back(getOutputInternal());
         }
 
-        virtual void update() override
+        virtual void update(float delta = 0) override
         {
-            BarometerBase::update();
+            BarometerBase::updatedelta();
 
-            freq_limiter_.update();
+            freq_limiter_.update(delta);
 
             if (freq_limiter_.isWaitComplete()) {
                 delay_line_.push_back(getOutputInternal());
             }
 
-            delay_line_.update();
+            delay_line_.update(delta);
 
             if (freq_limiter_.isWaitComplete())
                 setOutput(delay_line_.getOutput());
@@ -226,5 +111,4 @@
     };
 }
 } //namespace
-#endif
->>>>>>> 9c84fc13
+#endif