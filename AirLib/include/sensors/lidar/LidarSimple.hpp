// Copyright (c) Microsoft Corporation. All rights reserved.
// Licensed under the MIT License.

#ifndef msr_airlib_Lidar_hpp
#define msr_airlib_Lidar_hpp

#include <random>
#include "common/Common.hpp"
#include "LidarSimpleParams.hpp"
#include "LidarBase.hpp"
#include "common/DelayLine.hpp"
#include "common/FrequencyLimiter.hpp"

namespace msr
{
namespace airlib
{

    class LidarSimple : public LidarBase
    {
<<<<<<< HEAD
        // initialize params
        params_.initializeFromSettings(setting);

        //initialize frequency limiter
        freq_limiter_.initialize(params_.update_frequency, params_.startup_delay, false);
    }

    //*** Start: UpdatableState implementation ***//
    virtual void reset() override
    {
        LidarBase::reset();
        freq_limiter_.reset();
        last_time_ = clock()->nowNanos();
        updateOutput();
    }

    virtual void update(float delta = 0) override
    {
        LidarBase::update(delta);
       freq_limiter_.update(delta);
	   if (freq_limiter_.isWaitComplete()) {
		   updateOutput();
	   }
    }

    virtual void reportState(StateReporter& reporter) override
    {
        //call base
        LidarBase::reportState(reporter);

        reporter.writeValue("Lidar-NumChannels", params_.number_of_channels);
        reporter.writeValue("Lidar-Range", params_.range);
		reporter.writeValue("Lidar-MeasurementsPerCycle", params_.measurement_per_cycle);
		reporter.writeValue("Lidar-HorizontalRotationFrequency", params_.horizontal_rotation_frequency);
		reporter.writeValue("Lidar-VFOV-Upper", params_.vertical_FOV_upper);
		reporter.writeValue("Lidar-VFOV-Lower", params_.vertical_FOV_lower);
		reporter.writeValue("Lidar-HFOV-Upper", params_.horizontal_FOV_start);
		reporter.writeValue("Lidar-HFOV-Lower", params_.horizontal_FOV_end);
    }
    //*** End: UpdatableState implementation ***//
=======
    public:
        LidarSimple(const AirSimSettings::LidarSetting& setting = AirSimSettings::LidarSetting())
            : LidarBase(setting.sensor_name)
        {
            // initialize params
            params_.initializeFromSettings(setting);

            //initialize frequency limiter
            freq_limiter_.initialize(params_.update_frequency, params_.startup_delay);
        }

        //*** Start: UpdatableState implementation ***//
        virtual void resetImplementation() override
        {
            freq_limiter_.reset();
            last_time_ = clock()->nowNanos();

            updateOutput();
        }

        virtual void update() override
        {
            LidarBase::update();
>>>>>>> 9c84fc13

            freq_limiter_.update();

<<<<<<< HEAD
    const LidarSimpleParams& getParams() const
    {
        return params_;
    }

protected:
    virtual bool getPointCloud(const Pose& lidar_pose, const Pose& vehicle_pose, 
        TTimeDelta delta_time, vector<real_T>& point_cloud_temp, vector<std::string>& groundtruth_temp, vector<real_T>& point_cloud, vector<std::string>& groundtruth) = 0;

	virtual void pause(const bool is_paused) = 0;

	virtual void updatePose(const Pose& lidar_pose, const Pose& vehicle_pose) = 0;

	virtual void getLocalPose(Pose& sensor_pose) = 0;

    
private: //methods
	void updateOutput()
	{
		TTimeDelta delta_time = clock()->updateSince(last_time_);

		const GroundTruth& ground_truth = getGroundTruth();
		Pose const pose_offset = params_.external ? Pose() : ground_truth.kinematics->pose;

		double start = FPlatformTime::Seconds();
		bool refresh = getPointCloud(params_.relative_pose, // relative lidar pose
			pose_offset,   // relative vehicle pose
			delta_time,
			point_cloud_temp_, groundtruth_temp_, point_cloud_, groundtruth_);
		double end = FPlatformTime::Seconds();
		UAirBlueprintLib::LogMessageString("Lidar: ", "Sensor data generation took " + std::to_string(end - start) + " and generated " + std::to_string(point_cloud_.size() / 3) + " points", LogDebugLevel::Informational);
		if (refresh) {
			LidarData output;
			output.point_cloud = point_cloud_;
			output.groundtruth = groundtruth_;

			output.time_stamp = clock()->nowNanos();
			if (params_.external && params_.external_ned) {
				getLocalPose(output.pose);
			}
			else {
				output.pose = params_.relative_pose;
			}
			setOutput(output);
			last_time_ = output.time_stamp;
		} else {
			last_time_ = clock()->nowNanos();
		}
	}

private:
    LidarSimpleParams params_;
    vector<real_T> point_cloud_;
	vector<std::string> groundtruth_;
	
	vector<real_T> point_cloud_temp_;
	vector<std::string> groundtruth_temp_;

    FrequencyLimiter freq_limiter_;
	FrequencyLimiter freq_limiter_rotation_;
    TTimePoint last_time_;
	bool last_tick_measurement_ = false;

};
=======
            if (freq_limiter_.isWaitComplete()) {
                updateOutput();
            }
        }

        virtual void reportState(StateReporter& reporter) override
        {
            //call base
            LidarBase::reportState(reporter);

            reporter.writeValue("Lidar-NumChannels", params_.number_of_channels);
            reporter.writeValue("Lidar-Range", params_.range);
            reporter.writeValue("Lidar-FOV-Upper", params_.vertical_FOV_upper);
            reporter.writeValue("Lidar-FOV-Lower", params_.vertical_FOV_lower);
        }
        //*** End: UpdatableState implementation ***//

        virtual ~LidarSimple() = default;

        const LidarSimpleParams& getParams() const
        {
            return params_;
        }

    protected:
        virtual void getPointCloud(const Pose& lidar_pose, const Pose& vehicle_pose,
                                   TTimeDelta delta_time, vector<real_T>& point_cloud, vector<int>& segmentation_cloud) = 0;

    private: //methods
        void updateOutput()
        {
            TTimeDelta delta_time = clock()->updateSince(last_time_);

            point_cloud_.clear();

            const GroundTruth& ground_truth = getGroundTruth();

            // calculate the pose before obtaining the point-cloud. Before/after is a bit arbitrary
            // decision here. If the pose can change while obtaining the point-cloud (could happen for drones)
            // then the pose won't be very accurate either way.
            //
            // TODO: Seems like pose is in vehicle inertial-frame (NOT in Global NED frame).
            //    That could be a bit unintuitive but seems consistent with the position/orientation returned as part of
            //    ImageResponse for cameras and pose returned by getCameraInfo API.
            //    Do we need to convert pose to Global NED frame before returning to clients?
            Pose lidar_pose = params_.relative_pose + ground_truth.kinematics->pose;
            getPointCloud(params_.relative_pose, // relative lidar pose
                          ground_truth.kinematics->pose, // relative vehicle pose
                          delta_time,
                          point_cloud_,
                          segmentation_cloud_);

            LidarData output;
            output.point_cloud = point_cloud_;
            output.time_stamp = clock()->nowNanos();
            output.pose = lidar_pose;
            output.segmentation = segmentation_cloud_;

            last_time_ = output.time_stamp;

            setOutput(output);
        }

    private:
        LidarSimpleParams params_;
        vector<real_T> point_cloud_;
        vector<int> segmentation_cloud_;
>>>>>>> 9c84fc13

        FrequencyLimiter freq_limiter_;
        TTimePoint last_time_;
    };
}
} //namespace
#endif<|MERGE_RESOLUTION|>--- conflicted
+++ resolved
@@ -18,48 +18,6 @@
 
     class LidarSimple : public LidarBase
     {
-<<<<<<< HEAD
-        // initialize params
-        params_.initializeFromSettings(setting);
-
-        //initialize frequency limiter
-        freq_limiter_.initialize(params_.update_frequency, params_.startup_delay, false);
-    }
-
-    //*** Start: UpdatableState implementation ***//
-    virtual void reset() override
-    {
-        LidarBase::reset();
-        freq_limiter_.reset();
-        last_time_ = clock()->nowNanos();
-        updateOutput();
-    }
-
-    virtual void update(float delta = 0) override
-    {
-        LidarBase::update(delta);
-       freq_limiter_.update(delta);
-	   if (freq_limiter_.isWaitComplete()) {
-		   updateOutput();
-	   }
-    }
-
-    virtual void reportState(StateReporter& reporter) override
-    {
-        //call base
-        LidarBase::reportState(reporter);
-
-        reporter.writeValue("Lidar-NumChannels", params_.number_of_channels);
-        reporter.writeValue("Lidar-Range", params_.range);
-		reporter.writeValue("Lidar-MeasurementsPerCycle", params_.measurement_per_cycle);
-		reporter.writeValue("Lidar-HorizontalRotationFrequency", params_.horizontal_rotation_frequency);
-		reporter.writeValue("Lidar-VFOV-Upper", params_.vertical_FOV_upper);
-		reporter.writeValue("Lidar-VFOV-Lower", params_.vertical_FOV_lower);
-		reporter.writeValue("Lidar-HFOV-Upper", params_.horizontal_FOV_start);
-		reporter.writeValue("Lidar-HFOV-Lower", params_.horizontal_FOV_end);
-    }
-    //*** End: UpdatableState implementation ***//
-=======
     public:
         LidarSimple(const AirSimSettings::LidarSetting& setting = AirSimSettings::LidarSetting())
             : LidarBase(setting.sensor_name)
@@ -68,91 +26,25 @@
             params_.initializeFromSettings(setting);
 
             //initialize frequency limiter
-            freq_limiter_.initialize(params_.update_frequency, params_.startup_delay);
+            freq_limiter_.initialize(params_.update_frequency, params_.startup_delay, false);
         }
 
         //*** Start: UpdatableState implementation ***//
         virtual void resetImplementation() override
         {
+            LidarBase::reset();
             freq_limiter_.reset();
             last_time_ = clock()->nowNanos();
 
             updateOutput();
         }
 
-        virtual void update() override
+        virtual void update(float delta = 0) override
         {
-            LidarBase::update();
->>>>>>> 9c84fc13
+            LidarBase::update(delta);
 
-            freq_limiter_.update();
+            freq_limiter_.update(delta);
 
-<<<<<<< HEAD
-    const LidarSimpleParams& getParams() const
-    {
-        return params_;
-    }
-
-protected:
-    virtual bool getPointCloud(const Pose& lidar_pose, const Pose& vehicle_pose, 
-        TTimeDelta delta_time, vector<real_T>& point_cloud_temp, vector<std::string>& groundtruth_temp, vector<real_T>& point_cloud, vector<std::string>& groundtruth) = 0;
-
-	virtual void pause(const bool is_paused) = 0;
-
-	virtual void updatePose(const Pose& lidar_pose, const Pose& vehicle_pose) = 0;
-
-	virtual void getLocalPose(Pose& sensor_pose) = 0;
-
-    
-private: //methods
-	void updateOutput()
-	{
-		TTimeDelta delta_time = clock()->updateSince(last_time_);
-
-		const GroundTruth& ground_truth = getGroundTruth();
-		Pose const pose_offset = params_.external ? Pose() : ground_truth.kinematics->pose;
-
-		double start = FPlatformTime::Seconds();
-		bool refresh = getPointCloud(params_.relative_pose, // relative lidar pose
-			pose_offset,   // relative vehicle pose
-			delta_time,
-			point_cloud_temp_, groundtruth_temp_, point_cloud_, groundtruth_);
-		double end = FPlatformTime::Seconds();
-		UAirBlueprintLib::LogMessageString("Lidar: ", "Sensor data generation took " + std::to_string(end - start) + " and generated " + std::to_string(point_cloud_.size() / 3) + " points", LogDebugLevel::Informational);
-		if (refresh) {
-			LidarData output;
-			output.point_cloud = point_cloud_;
-			output.groundtruth = groundtruth_;
-
-			output.time_stamp = clock()->nowNanos();
-			if (params_.external && params_.external_ned) {
-				getLocalPose(output.pose);
-			}
-			else {
-				output.pose = params_.relative_pose;
-			}
-			setOutput(output);
-			last_time_ = output.time_stamp;
-		} else {
-			last_time_ = clock()->nowNanos();
-		}
-	}
-
-private:
-    LidarSimpleParams params_;
-    vector<real_T> point_cloud_;
-	vector<std::string> groundtruth_;
-	
-	vector<real_T> point_cloud_temp_;
-	vector<std::string> groundtruth_temp_;
-
-    FrequencyLimiter freq_limiter_;
-	FrequencyLimiter freq_limiter_rotation_;
-    TTimePoint last_time_;
-	bool last_tick_measurement_ = false;
-
-};
-=======
             if (freq_limiter_.isWaitComplete()) {
                 updateOutput();
             }
@@ -165,8 +57,12 @@
 
             reporter.writeValue("Lidar-NumChannels", params_.number_of_channels);
             reporter.writeValue("Lidar-Range", params_.range);
-            reporter.writeValue("Lidar-FOV-Upper", params_.vertical_FOV_upper);
-            reporter.writeValue("Lidar-FOV-Lower", params_.vertical_FOV_lower);
+        	reporter.writeValue("Lidar-MeasurementsPerCycle", params_.measurement_per_cycle);
+            reporter.writeValue("Lidar-HorizontalRotationFrequency", params_.horizontal_rotation_frequency);
+            reporter.writeValue("Lidar-VFOV-Upper", params_.vertical_FOV_upper);
+            reporter.writeValue("Lidar-VFOV-Lower", params_.vertical_FOV_lower);
+            reporter.writeValue("Lidar-HFOV-Upper", params_.horizontal_FOV_start);
+            reporter.writeValue("Lidar-HFOV-Lower", params_.horizontal_FOV_end);
         }
         //*** End: UpdatableState implementation ***//
 
@@ -178,8 +74,14 @@
         }
 
     protected:
-        virtual void getPointCloud(const Pose& lidar_pose, const Pose& vehicle_pose,
-                                   TTimeDelta delta_time, vector<real_T>& point_cloud, vector<int>& segmentation_cloud) = 0;
+        virtual bool getPointCloud(const Pose& lidar_pose, const Pose& vehicle_pose,
+            TTimeDelta delta_time, vector<real_T>& point_cloud_temp, vector<std::string>& groundtruth_temp, vector<real_T>& point_cloud, vector<std::string>& groundtruth) = 0;
+
+        virtual void pause(const bool is_paused) = 0;
+
+        virtual void updatePose(const Pose& lidar_pose, const Pose& vehicle_pose) = 0;
+
+        virtual void getLocalPose(Pose& sensor_pose) = 0;
 
     private: //methods
         void updateOutput()
@@ -189,41 +91,46 @@
             point_cloud_.clear();
 
             const GroundTruth& ground_truth = getGroundTruth();
+            Pose const pose_offset = params_.external ? Pose() : ground_truth.kinematics->pose;
 
-            // calculate the pose before obtaining the point-cloud. Before/after is a bit arbitrary
-            // decision here. If the pose can change while obtaining the point-cloud (could happen for drones)
-            // then the pose won't be very accurate either way.
-            //
-            // TODO: Seems like pose is in vehicle inertial-frame (NOT in Global NED frame).
-            //    That could be a bit unintuitive but seems consistent with the position/orientation returned as part of
-            //    ImageResponse for cameras and pose returned by getCameraInfo API.
-            //    Do we need to convert pose to Global NED frame before returning to clients?
-            Pose lidar_pose = params_.relative_pose + ground_truth.kinematics->pose;
-            getPointCloud(params_.relative_pose, // relative lidar pose
-                          ground_truth.kinematics->pose, // relative vehicle pose
-                          delta_time,
-                          point_cloud_,
-                          segmentation_cloud_);
+            double start = FPlatformTime::Seconds();
+            bool refresh = getPointCloud(params_.relative_pose, // relative lidar pose
+                pose_offset,   // relative vehicle pose
+                delta_time,
+                point_cloud_temp_, groundtruth_temp_, point_cloud_, groundtruth_);
+            double end = FPlatformTime::Seconds();
+            UAirBlueprintLib::LogMessageString("Lidar: ", "Sensor data generation took " + std::to_string(end - start) + " and generated " + std::to_string(point_cloud_.size() / 3) + " points", LogDebugLevel::Informational);
+            if (refresh) {
+                LidarData output;
+                output.point_cloud = point_cloud_;
+                output.groundtruth = groundtruth_;
 
-            LidarData output;
-            output.point_cloud = point_cloud_;
-            output.time_stamp = clock()->nowNanos();
-            output.pose = lidar_pose;
-            output.segmentation = segmentation_cloud_;
-
-            last_time_ = output.time_stamp;
-
-            setOutput(output);
-        }
+                output.time_stamp = clock()->nowNanos();
+                if (params_.external && params_.external_ned) {
+                    getLocalPose(output.pose);
+                }
+                else {
+                    output.pose = params_.relative_pose;
+                }
+                setOutput(output);
+                last_time_ = output.time_stamp;
+            } else {
+                last_time_ = clock()->nowNanos();
+            }
+	    }
 
     private:
         LidarSimpleParams params_;
         vector<real_T> point_cloud_;
-        vector<int> segmentation_cloud_;
->>>>>>> 9c84fc13
+        vector<std::string> groundtruth_;
+
+        vector<real_T> point_cloud_temp_;
+        vector<std::string> groundtruth_temp_;
 
         FrequencyLimiter freq_limiter_;
+        FrequencyLimiter freq_limiter_rotation_;
         TTimePoint last_time_;
+        bool last_tick_measurement_ = false;
     };
 }
 } //namespace
