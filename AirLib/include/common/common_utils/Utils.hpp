// Copyright (c) Microsoft Corporation. All rights reserved.
// Licensed under the MIT License.

#ifndef common_utils_Utils_hpp
#define common_utils_Utils_hpp

#include "StrictMode.hpp"
#include <chrono>
#include <thread>
#include <memory>
#include <string>
#include <cstdarg>
#include <cstring>
#include <array>
#include <sstream>
#include <fstream>
#include <vector>
#include <ctime>
#include <random>
#include <iomanip>
#include <iostream>
#include <limits>
#include <queue>
#include <bitset>
#include "type_utils.hpp"

#ifndef _WIN32
#include <limits.h> // needed for CHAR_BIT used below
#endif

#ifndef _USE_MATH_DEFINES
#define _USE_MATH_DEFINES
#endif
#include <math.h>
//#include <cmath>

#ifndef M_PIf
#define M_PIf static_cast<float>(3.1415926535897932384626433832795028841972)
#endif

#ifndef M_PI
#define M_PI static_cast<double>(3.1415926535897932384626433832795028841972)
#endif

#ifndef M_PIl
#define M_PIl static_cast<long double>(3.1415926535897932384626433832795028841972)
#endif

#define EARTH_RADIUS (6378137.0f)

/*
    This file is collection of routines that can be included in ANY project just
    by dropping in common_utils.hpp. Therefore there should not be any dependency
    in the code below other than STL. The code should be able to compilable on
    all major platforms.
*/

#ifndef _MSC_VER
<<<<<<< HEAD
__attribute__((__format__(__printf__, 1, 0)))
static int _vscprintf(const char * format, va_list pargs)
=======
__attribute__((__format__(__printf__, 1, 0))) static int _vscprintf(const char* format, va_list pargs)
>>>>>>> 9c84fc13
{
    int retval;
    va_list argcopy;
    va_copy(argcopy, pargs);
    IGNORE_FORMAT_STRING_ON
    retval = vsnprintf(NULL, 0, format, argcopy);
    IGNORE_FORMAT_STRING_OFF
    va_end(argcopy);
    return retval;
}
#endif

// Call this on a function parameter to suppress the unused paramter warning
template <class T>
inline void unused(T const& result)
{
    static_cast<void>(result);
}

namespace common_utils
{

class Utils
{
private:
    typedef std::chrono::system_clock system_clock;
    typedef std::chrono::steady_clock steady_clock;
    typedef std::string string;
    typedef std::stringstream stringstream;
    //this is not required for most compilers
    typedef unsigned int uint;
    template <typename T>
    using time_point = std::chrono::time_point<T>;

public:
    class Logger
    {
    public:
        virtual void log(int level, const std::string& message)
        {
            if (level >= 0)
                std::cout << message << std::endl;
            else
                std::cerr << message << std::endl;
        }

        virtual ~Logger() = default;
    };

    static void enableImmediateConsoleFlush()
    {
        //disable buffering
        setbuf(stdout, NULL);
    }

    template <typename T>
    static T getRandomFromGaussian(T stddev = 1, T mean = 0)
    {
        static std::default_random_engine random_gen;
        static std::normal_distribution<T> gaussian_dist(0.0f, 1.0f);

        return gaussian_dist(random_gen) * stddev + mean;
    }

    static constexpr double degreesToRadians(double degrees)
    {
        return static_cast<double>(M_PIl * degrees / 180.0);
    }
    static constexpr float degreesToRadians(float degrees)
    {
        return static_cast<float>(M_PI * degrees / 180.0f);
    }
    static constexpr double radiansToDegrees(double radians)
    {
        return static_cast<double>(radians * 180.0 / M_PIl);
    }
    static constexpr float radiansToDegrees(float radians)
    {
        return static_cast<float>(radians * 180.0f / M_PI);
    }

    static bool startsWith(const string& s, const string& prefix)
    {
        return s.size() >= prefix.size() && s.compare(0, prefix.size(), prefix) == 0;
    }

<<<<<<< HEAD
    static bool contains(const string& s, const string& value) {
        if (s.find(value) != std::string::npos) {
            return true;
        }
        else {
            return false;
        }
    }

    template <template<class, class, class...> class TContainer, typename TKey, typename TVal, typename... Args>
=======
    template <template <class, class, class...> class TContainer, typename TKey, typename TVal, typename... Args>
>>>>>>> 9c84fc13
    static const TVal& findOrDefault(const TContainer<TKey, TVal, Args...>& m, TKey const& key, const TVal& default_val)
    {
        typename TContainer<TKey, TVal, Args...>::const_iterator it = m.find(key);
        if (it == m.end())
            return default_val;
        return it->second;
    }

    template <template <class, class, class...> class TContainer, typename TKey, typename TVal, typename... Args>
    static const TVal& findOrDefault(const TContainer<TKey, TVal, Args...>& m, TKey const& key)
    {
        static TVal default_val;
        return findOrDefault(m, key, default_val);
    }

    static Logger* getSetLogger(Logger* logger = nullptr)
    {
        static Logger logger_default_;
        static Logger* logger_;

        if (logger != nullptr)
            logger_ = logger;
        else if (logger_ == nullptr)
            logger_ = &logger_default_;

        return logger_;
    }

    static constexpr int kLogLevelInfo = 0;
    static constexpr int kLogLevelWarn = -1;
    static constexpr int kLogLevelError = -2;
    static void log(std::string message, int level = kLogLevelInfo)
    {
        if (level >= getSetMinLogLevel())
            getSetLogger()->log(level, message);
    }
    static int getSetMinLogLevel(bool set_or_get = false,
                                 int set_min_log_level = std::numeric_limits<int>::min())
    {
        static int min_log_level = std::numeric_limits<int>::min();
        if (set_or_get)
            min_log_level = set_min_log_level;

        return min_log_level;
    }

    template <typename T>
    static int sign(T val)
    {
        return T(0) < val ? 1 : (T(0) > val ? -1 : 0);
    }

    /// Limits absolute value whole preserving sign
    template <typename T>
    static T limitAbsValue(T val, T min_value, T max_value)
    {
        T val_abs = std::abs(val);
        T val_limited = std::max(val_abs, min_value);
        val_limited = std::min(val_limited, max_value);
        return sign(val) * val_limited;
    }

    /// Limits absolute value whole preserving sign
    template <typename T>
    static T clip(T val, T min_value, T max_value)
    {
        return std::max(min_value, std::min(val, max_value));
    }

    template <typename Range>
    static const string printRange(Range&& range, const string& delim = ", ",
                                   const string& prefix = "(", const string& suffix = ")")
    {
        return printRange(std::begin(range), std::end(range), delim, prefix, suffix);
    }
    template <typename Iterator>
    static const string printRange(Iterator start, Iterator last, const string& delim = ", ",
                                   const string& prefix = "(", const string& suffix = ")")
    {
        stringstream ss;
        ss << prefix;

        for (Iterator i = start; i != last; ++i) {
            if (i != start)
                ss << delim;
            ss << *i;
        }

        ss << suffix;
        return ss.str();
    }

    static std::string getFileExtension(const string& str)
    {
        int len = static_cast<int>(str.size());
        const char* ptr = str.c_str();
        int i = 0;
        for (i = len - 1; i >= 0; i--) {
            if (ptr[i] == '.')
                break;
        }
        if (i < 0) return "";
        return str.substr(i, len - i);
    }

#ifndef _MSC_VER
    __attribute__((__format__(__printf__, 1, 0)))
#endif
<<<<<<< HEAD

    static string stringf(const char* format, ...)
=======
    static string
    stringf(const char* format, ...)
>>>>>>> 9c84fc13
    {
        va_list args;
        va_start(args, format);

        IGNORE_FORMAT_STRING_ON
        auto size = _vscprintf(format, args) + 1U;
        IGNORE_FORMAT_STRING_OFF
        std::unique_ptr<char[]> buf(new char[size]);

#ifndef _MSC_VER
        IGNORE_FORMAT_STRING_ON
        vsnprintf(buf.get(), size, format, args);
        IGNORE_FORMAT_STRING_OFF
#else
        vsnprintf_s(buf.get(), size, _TRUNCATE, format, args);
#endif

        va_end(args);

        return string(buf.get());
    }

    static string trim(const string& str, char ch)
    {
        int len = static_cast<int>(str.size());
        const char* ptr = str.c_str();
        int i = 0;
        for (i = 0; i < len; i++) {
            if (ptr[i] != ch)
                break;
        }
        int j = 0;
        for (j = len - 1; j >= i; j--) {
            if (ptr[j] != ch)
                break;
        }
        if (i > j) return "";
        return str.substr(i, j - i + 1);
    }
    static std::vector<std::string> split(const string& s, const char* splitChars, int numSplitChars)
    {
        auto start = s.begin();
        std::vector<string> result;
        for (auto it = s.begin(); it != s.end(); it++) {
            char ch = *it;
            bool split = false;
            for (int i = 0; i < numSplitChars; i++) {
                if (ch == splitChars[i]) {
                    split = true;
                    break;
                }
            }
            if (split) {
                if (start < it) {
                    result.push_back(string(start, it));
                }
                start = it;
                start++;
            }
        }
        if (start < s.end()) {
            result.push_back(string(start, s.end()));
        }
        return result;
    }

    // split a line into tokens using any of the given separators as token separators.
    // this method also understands quoted string literals (either single or double quotes) and returns the
    // quoted value without the quotes, and this value can contain separators.
    static std::vector<std::string> tokenize(const std::string& line, const char* separators, int numSeparators)
    {
        auto start = line.begin();
        std::vector<std::string> result;
        auto end = line.end();
        for (auto it = line.begin(); it != end;) {
            bool split = false;
            char ch = *it;
            if (ch == '\'' || ch == '"') {
                // skip quoted literal
                if (start < it) {
                    result.push_back(string(start, it));
                }
                it++;
                start = it;
                for (; it != end; it++) {
                    if (*it == ch) {
                        break;
                    }
                }
                split = true;
            }
            else {
                for (int i = 0; i < numSeparators; i++) {
                    if (ch == separators[i]) {
                        split = true;
                        break;
                    }
                }
            }
            if (split) {
                if (start < it) {
                    result.push_back(string(start, it));
                }
                start = it;
                if (start < end) start++;
            }
            if (it != end) {
                it++;
            }
        }
        if (start < end) {
            result.push_back(string(start, end));
        }
        return result;
    }

    static string toLower(const string& str)
    {
        auto len = str.size();
        std::unique_ptr<char[]> buf(new char[len + 1U]);
        str.copy(buf.get(), len, 0);
        buf[len] = '\0';
#ifdef _WIN32
        _strlwr_s(buf.get(), len + 1U);
#else
        char* p = buf.get();
        for (int i = len; i > 0; i--) {
            *p = tolower(*p);
            p++;
        }
        *p = '\0';
#endif
        string lower = buf.get();
        return lower;
    }
    //http://stackoverflow.com/a/28703383/207661
    template <typename R>
    static constexpr R bitmask(unsigned int const onecount)
    {
        //  return (onecount != 0)
        //      ? (static_cast<R>(-1) >> ((sizeof(R) * CHAR_BIT) - onecount))
        //      : 0;
        return static_cast<R>(-(onecount != 0)) & (static_cast<R>(-1) >> ((sizeof(R) * CHAR_BIT) - onecount));
    }

    static void cleanupThread(std::thread& th)
    {
        if (th.joinable()) {
            Utils::log("thread was cleaned up!", kLogLevelWarn);
            th.detach();
        }
    }

    static inline int floorToInt(float x)
    {
        return static_cast<int>(std::floor(x));
    }

    template <typename T>
    static constexpr T nan()
    {
        return std::numeric_limits<T>::quiet_NaN();
    }
    template <typename T>
    static constexpr T max()
    {
        return std::numeric_limits<T>::max();
    }
    template <typename T>
    static constexpr T min()
    {
        return std::numeric_limits<T>::min();
    }

    template <typename T>
    static void setValue(T arr[], size_t length, const T& val)
    {
        std::fill(arr, arr + length, val);
    }

    template <typename T, size_t N>
    static void setValue(T (&arr)[N], const T& val)
    {
        std::fill(arr, arr + N, val);
    }

    template <class T, size_t N>
    static std::size_t length(const T (&)[N])
    {
        return N;
    }

    static void saveToFile(string file_name, const char* data, uint size)
    {
        std::ofstream file(file_name, std::ios::binary);
        file.write(data, size);
    }
    template <typename Container>
    static typename std::enable_if<type_utils::is_container<Container>::value, void>::type
    append(Container& to, const Container& from)
    {
        using std::begin;
        using std::end;
        to.insert(end(to), begin(from), end(from));
    }
    template <typename Container>
    static typename std::enable_if<type_utils::is_container<Container>::value, void>::type
    copy(const Container& from, Container& to)
    {
        using std::begin;
        using std::end;
        std::copy(begin(from), end(from), begin(to));
    }
    template <typename T>
    static void copy(const T* from, T* to, uint count)
    {
        std::copy(from, from + count, to);
    }

    static const char* to_string(time_point<steady_clock> t)
    {
        time_t tt = system_clock::to_time_t(std::chrono::time_point_cast<system_clock::duration>(system_clock::now() + (t - steady_clock::now())));
        return ctime(&tt);
    }

    static time_point<system_clock> now()
    {
        return system_clock::now();
    }

    static std::time_t to_time_t(const std::string& str, bool is_dst = false, const std::string& format = "%Y-%m-%d %H:%M:%S")
    {
        std::tm t;
        t.tm_isdst = is_dst ? 1 : 0;
        std::istringstream ss(str);
        ss >> std::get_time(&t, format.c_str());
        return mktime(&t);

        /* GCC doesn't implement put_time yet
        stringstream ss;
        ss << std::put_time(std::localtime(&in_time_t), "%Y-%m-%d-%H-%M-%S");
        return ss.str();
        */
    }

    static string to_string(time_t tt, const char* format = "%Y-%m-%d-%H-%M-%S")
    {
        char str[1024];
        if (std::strftime(str, sizeof(str), format, std::localtime(&tt)))
            return string(str);
        else
            return string();
    }

    static string to_string(time_point<system_clock> time, const char* format = "%Y-%m-%d-%H-%M-%S")
    {
        time_t tt = system_clock::to_time_t(time);
        char str[1024];
        if (std::strftime(str, sizeof(str), format, std::localtime(&tt)))
            return string(str);
        else
            return string();
    }
    static string getLogFileTimeStamp()
    {
        return to_string(now(), "%Y%m%d%H%M%S");
    }
    static int to_integer(std::string s)
    {
        return atoi(s.c_str());
    }
    static string getEnv(const string& var)
    {
        char* ptr = std::getenv(var.c_str());
        return ptr ? ptr : "";
    }

    static uint64_t getUnixTimeStamp(const std::time_t* t = nullptr)
    {
        //if specific time is not passed then get current time
        std::time_t st = t == nullptr ? std::time(nullptr) : *t;
        auto secs = static_cast<std::chrono::seconds>(st).count();
        return static_cast<uint64_t>(secs);
    }

    //high precision time in seconds since epoch
    static double getTimeSinceEpochSecs(std::chrono::system_clock::time_point* t = nullptr)
    {
        using Clock = std::chrono::system_clock; //high res clock has epoch since boot instead of since 1970 for VC++
        return std::chrono::duration<double>((t != nullptr ? *t : Clock::now()).time_since_epoch()).count();
    }
    static uint64_t getTimeSinceEpochNanos(std::chrono::system_clock::time_point* t = nullptr)
    {
        using Clock = std::chrono::system_clock; //high res clock has epoch since boot instead of since 1970 for VC++
        return std::chrono::duration_cast<std::chrono::nanoseconds>(
                   (t != nullptr ? *t : Clock::now())
                       .time_since_epoch())
            .count();
    }

    template <typename T>
    static void clear(std::queue<T>& q, size_t max_elements = SIZE_MAX)
    {
        while (!q.empty() && max_elements > 0) {
            q.pop();
            --max_elements;
        }
    }

    template <typename T>
    static const std::vector<T>& emptyVector()
    {
        static const std::vector<T> empty_vector;
        return empty_vector;
    }

    static const std::string& emptyString()
    {
        static std::string empty = "";
        return empty;
    }

    static constexpr float kelvinToCelcius(float kelvin)
    {
        return kelvin - 273.15f;
    }
    static constexpr float celciusToKelvin(float celcius)
    {
        return celcius + 273.15f;
    }

    template <typename TReal>
    static constexpr TReal epsilon()
    {
        return std::numeric_limits<TReal>::epsilon();
    }

    //implements relative method - do not use for comparing with zero
    //use this most of the time, tolerance needs to be meaningful in your context
    template <typename TReal>
    static bool isApproximatelyEqual(TReal a, TReal b, TReal tolerance = epsilon<TReal>())
    {
        TReal diff = std::fabs(a - b);
        if (diff <= tolerance)
            return true;

        if (diff < std::fmax(std::fabs(a), std::fabs(b)) * tolerance)
            return true;

        return false;
    }

    //supply tolerance that is meaningful in your context
    //for example, default tolerance may not work if you are comparing double with float
    template <typename TReal>
    static bool isApproximatelyZero(TReal a, TReal tolerance = epsilon<TReal>())
    {
        if (std::fabs(a) <= tolerance)
            return true;
        return false;
    }

    //use this when you want to be on safe side
    //for example, don't start rover unless signal is above 1
    template <typename TReal>
    static bool isDefinitelyLessThan(TReal a, TReal b, TReal tolerance = epsilon<TReal>())
    {
        TReal diff = a - b;
        if (diff < tolerance)
            return true;

        if (diff < std::fmax(std::fabs(a), std::fabs(b)) * tolerance)
            return true;

        return false;
    }
    template <typename TReal>
    static bool isDefinitelyGreaterThan(TReal a, TReal b, TReal tolerance = epsilon<TReal>())
    {
        TReal diff = a - b;
        if (diff > tolerance)
            return true;

        if (diff > std::fmax(std::fabs(a), std::fabs(b)) * tolerance)
            return true;

        return false;
    }

    //implements ULP method
    //use this when you are only concerned about floating point precision issue
    //for example, if you want to see if a is 1.0 by checking if its within
    //10 closest representable floating point numbers around 1.0.
    template <typename TReal>
    static bool isWithinPrecisionInterval(TReal a, TReal b, unsigned int interval_size = 1)
    {
        TReal min_a = a - (a - std::nextafter(a, std::numeric_limits<TReal>::lowest())) * interval_size;
        TReal max_a = a + (std::nextafter(a, std::numeric_limits<TReal>::max()) - a) * interval_size;

        return min_a <= b && max_a >= b;
    }

    static void DebugBreak()
    {
#ifdef _MSC_VER
        __debugbreak();
#else
//TODO: Use GCC and Clang version from https://github.com/scottt/debugbreak
#endif
    }

    //convert strongly typed enum to underlying scaler types
    template <typename E>
    static constexpr typename std::underlying_type<E>::type toNumeric(E e)
    {
        return static_cast<typename std::underlying_type<E>::type>(e);
    }
    template <typename E>
    static constexpr E toEnum(typename std::underlying_type<E>::type u)
    {
        return static_cast<E>(u);
    }

    // check whether machine is little endian
    static bool isLittleEndian()
    {
        int intval = 1;
        unsigned char* uval = reinterpret_cast<unsigned char*>(&intval);
        return uval[0] == 1;
    }

    static void writePFMfile(const float* const image_data, int width, int height, const std::string& path, float scalef = 1)
    {
        std::ofstream file(path.c_str(), std::ios::binary);

        std::string bands;
        float fvalue; // scale factor and temp value to hold pixel value
        bands = "Pf"; // grayscale

        // sign of scalefact indicates endianness, see pfm specs
        if (isLittleEndian())
            scalef = -scalef;

        // insert header information
        file << bands << "\n";
        file << width << " ";
        file << height << "\n";
        file << scalef << "\n";

        if (bands == "Pf") { // handle 1-band image
            for (int i = 0; i < height; i++) {
                for (int j = 0; j < width; ++j) {
                    fvalue = image_data[i * width + j];
                    file.write(reinterpret_cast<char*>(&fvalue), sizeof(fvalue));
                }
            }
        }

        file.close();
    }

    static void writePPMfile(const uint8_t* const image_data, int width, int height, const std::string& path)
    {
        std::ofstream file(path.c_str(), std::ios::binary);

        // Header information
        file << "P6\n"; // Magic type for PPM files
        file << width << " " << height << "\n";
        file << "255\n"; // Max color value

        auto write_binary = [&file](const uint8_t& data) {
            file.write(reinterpret_cast<const char*>(&data), sizeof(data));
        };

        for (int i = 0; i < height; i++) {
            for (int j = 0; j < width; j++) {
                int id = (i * width + j) * 3; // Pixel index

                // Image is in BGR, write as RGB
                write_binary(image_data[id + 2]); // R
                write_binary(image_data[id + 1]); // G
                write_binary(image_data[id]); // B
            }
        }

        file.close();
    }

    template <typename T>
    static std::string toBinaryString(const T& x)
    {
        std::stringstream ss;
        ss << std::bitset<sizeof(T) * 8>(x);
        return ss.str();
    }
};

} //namespace
#endif
<|MERGE_RESOLUTION|>--- conflicted
+++ resolved
@@ -1,778 +1,764 @@
-// Copyright (c) Microsoft Corporation. All rights reserved.
-// Licensed under the MIT License.
-
-#ifndef common_utils_Utils_hpp
-#define common_utils_Utils_hpp
-
-#include "StrictMode.hpp"
-#include <chrono>
-#include <thread>
-#include <memory>
-#include <string>
-#include <cstdarg>
-#include <cstring>
-#include <array>
-#include <sstream>
-#include <fstream>
-#include <vector>
-#include <ctime>
-#include <random>
-#include <iomanip>
-#include <iostream>
-#include <limits>
-#include <queue>
-#include <bitset>
-#include "type_utils.hpp"
-
-#ifndef _WIN32
-#include <limits.h> // needed for CHAR_BIT used below
-#endif
-
-#ifndef _USE_MATH_DEFINES
-#define _USE_MATH_DEFINES
-#endif
-#include <math.h>
-//#include <cmath>
-
-#ifndef M_PIf
-#define M_PIf static_cast<float>(3.1415926535897932384626433832795028841972)
-#endif
-
-#ifndef M_PI
-#define M_PI static_cast<double>(3.1415926535897932384626433832795028841972)
-#endif
-
-#ifndef M_PIl
-#define M_PIl static_cast<long double>(3.1415926535897932384626433832795028841972)
-#endif
-
-#define EARTH_RADIUS (6378137.0f)
-
-/*
-    This file is collection of routines that can be included in ANY project just
-    by dropping in common_utils.hpp. Therefore there should not be any dependency
-    in the code below other than STL. The code should be able to compilable on
-    all major platforms.
-*/
-
-#ifndef _MSC_VER
-<<<<<<< HEAD
-__attribute__((__format__(__printf__, 1, 0)))
-static int _vscprintf(const char * format, va_list pargs)
-=======
-__attribute__((__format__(__printf__, 1, 0))) static int _vscprintf(const char* format, va_list pargs)
->>>>>>> 9c84fc13
-{
-    int retval;
-    va_list argcopy;
-    va_copy(argcopy, pargs);
-    IGNORE_FORMAT_STRING_ON
-    retval = vsnprintf(NULL, 0, format, argcopy);
-    IGNORE_FORMAT_STRING_OFF
-    va_end(argcopy);
-    return retval;
-}
-#endif
-
-// Call this on a function parameter to suppress the unused paramter warning
-template <class T>
-inline void unused(T const& result)
-{
-    static_cast<void>(result);
-}
-
-namespace common_utils
-{
-
-class Utils
-{
-private:
-    typedef std::chrono::system_clock system_clock;
-    typedef std::chrono::steady_clock steady_clock;
-    typedef std::string string;
-    typedef std::stringstream stringstream;
-    //this is not required for most compilers
-    typedef unsigned int uint;
-    template <typename T>
-    using time_point = std::chrono::time_point<T>;
-
-public:
-    class Logger
-    {
-    public:
-        virtual void log(int level, const std::string& message)
-        {
-            if (level >= 0)
-                std::cout << message << std::endl;
-            else
-                std::cerr << message << std::endl;
-        }
-
-        virtual ~Logger() = default;
-    };
-
-    static void enableImmediateConsoleFlush()
-    {
-        //disable buffering
-        setbuf(stdout, NULL);
-    }
-
-    template <typename T>
-    static T getRandomFromGaussian(T stddev = 1, T mean = 0)
-    {
-        static std::default_random_engine random_gen;
-        static std::normal_distribution<T> gaussian_dist(0.0f, 1.0f);
-
-        return gaussian_dist(random_gen) * stddev + mean;
-    }
-
-    static constexpr double degreesToRadians(double degrees)
-    {
-        return static_cast<double>(M_PIl * degrees / 180.0);
-    }
-    static constexpr float degreesToRadians(float degrees)
-    {
-        return static_cast<float>(M_PI * degrees / 180.0f);
-    }
-    static constexpr double radiansToDegrees(double radians)
-    {
-        return static_cast<double>(radians * 180.0 / M_PIl);
-    }
-    static constexpr float radiansToDegrees(float radians)
-    {
-        return static_cast<float>(radians * 180.0f / M_PI);
-    }
-
-    static bool startsWith(const string& s, const string& prefix)
-    {
-        return s.size() >= prefix.size() && s.compare(0, prefix.size(), prefix) == 0;
-    }
-
-<<<<<<< HEAD
-    static bool contains(const string& s, const string& value) {
-        if (s.find(value) != std::string::npos) {
-            return true;
-        }
-        else {
-            return false;
-        }
-    }
-
-    template <template<class, class, class...> class TContainer, typename TKey, typename TVal, typename... Args>
-=======
-    template <template <class, class, class...> class TContainer, typename TKey, typename TVal, typename... Args>
->>>>>>> 9c84fc13
-    static const TVal& findOrDefault(const TContainer<TKey, TVal, Args...>& m, TKey const& key, const TVal& default_val)
-    {
-        typename TContainer<TKey, TVal, Args...>::const_iterator it = m.find(key);
-        if (it == m.end())
-            return default_val;
-        return it->second;
-    }
-
-    template <template <class, class, class...> class TContainer, typename TKey, typename TVal, typename... Args>
-    static const TVal& findOrDefault(const TContainer<TKey, TVal, Args...>& m, TKey const& key)
-    {
-        static TVal default_val;
-        return findOrDefault(m, key, default_val);
-    }
-
-    static Logger* getSetLogger(Logger* logger = nullptr)
-    {
-        static Logger logger_default_;
-        static Logger* logger_;
-
-        if (logger != nullptr)
-            logger_ = logger;
-        else if (logger_ == nullptr)
-            logger_ = &logger_default_;
-
-        return logger_;
-    }
-
-    static constexpr int kLogLevelInfo = 0;
-    static constexpr int kLogLevelWarn = -1;
-    static constexpr int kLogLevelError = -2;
-    static void log(std::string message, int level = kLogLevelInfo)
-    {
-        if (level >= getSetMinLogLevel())
-            getSetLogger()->log(level, message);
-    }
-    static int getSetMinLogLevel(bool set_or_get = false,
-                                 int set_min_log_level = std::numeric_limits<int>::min())
-    {
-        static int min_log_level = std::numeric_limits<int>::min();
-        if (set_or_get)
-            min_log_level = set_min_log_level;
-
-        return min_log_level;
-    }
-
-    template <typename T>
-    static int sign(T val)
-    {
-        return T(0) < val ? 1 : (T(0) > val ? -1 : 0);
-    }
-
-    /// Limits absolute value whole preserving sign
-    template <typename T>
-    static T limitAbsValue(T val, T min_value, T max_value)
-    {
-        T val_abs = std::abs(val);
-        T val_limited = std::max(val_abs, min_value);
-        val_limited = std::min(val_limited, max_value);
-        return sign(val) * val_limited;
-    }
-
-    /// Limits absolute value whole preserving sign
-    template <typename T>
-    static T clip(T val, T min_value, T max_value)
-    {
-        return std::max(min_value, std::min(val, max_value));
-    }
-
-    template <typename Range>
-    static const string printRange(Range&& range, const string& delim = ", ",
-                                   const string& prefix = "(", const string& suffix = ")")
-    {
-        return printRange(std::begin(range), std::end(range), delim, prefix, suffix);
-    }
-    template <typename Iterator>
-    static const string printRange(Iterator start, Iterator last, const string& delim = ", ",
-                                   const string& prefix = "(", const string& suffix = ")")
-    {
-        stringstream ss;
-        ss << prefix;
-
-        for (Iterator i = start; i != last; ++i) {
-            if (i != start)
-                ss << delim;
-            ss << *i;
-        }
-
-        ss << suffix;
-        return ss.str();
-    }
-
-    static std::string getFileExtension(const string& str)
-    {
-        int len = static_cast<int>(str.size());
-        const char* ptr = str.c_str();
-        int i = 0;
-        for (i = len - 1; i >= 0; i--) {
-            if (ptr[i] == '.')
-                break;
-        }
-        if (i < 0) return "";
-        return str.substr(i, len - i);
-    }
-
-#ifndef _MSC_VER
-    __attribute__((__format__(__printf__, 1, 0)))
-#endif
-<<<<<<< HEAD
-
-    static string stringf(const char* format, ...)
-=======
-    static string
-    stringf(const char* format, ...)
->>>>>>> 9c84fc13
-    {
-        va_list args;
-        va_start(args, format);
-
-        IGNORE_FORMAT_STRING_ON
-        auto size = _vscprintf(format, args) + 1U;
-        IGNORE_FORMAT_STRING_OFF
-        std::unique_ptr<char[]> buf(new char[size]);
-
-#ifndef _MSC_VER
-        IGNORE_FORMAT_STRING_ON
-        vsnprintf(buf.get(), size, format, args);
-        IGNORE_FORMAT_STRING_OFF
-#else
-        vsnprintf_s(buf.get(), size, _TRUNCATE, format, args);
-#endif
-
-        va_end(args);
-
-        return string(buf.get());
-    }
-
-    static string trim(const string& str, char ch)
-    {
-        int len = static_cast<int>(str.size());
-        const char* ptr = str.c_str();
-        int i = 0;
-        for (i = 0; i < len; i++) {
-            if (ptr[i] != ch)
-                break;
-        }
-        int j = 0;
-        for (j = len - 1; j >= i; j--) {
-            if (ptr[j] != ch)
-                break;
-        }
-        if (i > j) return "";
-        return str.substr(i, j - i + 1);
-    }
-    static std::vector<std::string> split(const string& s, const char* splitChars, int numSplitChars)
-    {
-        auto start = s.begin();
-        std::vector<string> result;
-        for (auto it = s.begin(); it != s.end(); it++) {
-            char ch = *it;
-            bool split = false;
-            for (int i = 0; i < numSplitChars; i++) {
-                if (ch == splitChars[i]) {
-                    split = true;
-                    break;
-                }
-            }
-            if (split) {
-                if (start < it) {
-                    result.push_back(string(start, it));
-                }
-                start = it;
-                start++;
-            }
-        }
-        if (start < s.end()) {
-            result.push_back(string(start, s.end()));
-        }
-        return result;
-    }
-
-    // split a line into tokens using any of the given separators as token separators.
-    // this method also understands quoted string literals (either single or double quotes) and returns the
-    // quoted value without the quotes, and this value can contain separators.
-    static std::vector<std::string> tokenize(const std::string& line, const char* separators, int numSeparators)
-    {
-        auto start = line.begin();
-        std::vector<std::string> result;
-        auto end = line.end();
-        for (auto it = line.begin(); it != end;) {
-            bool split = false;
-            char ch = *it;
-            if (ch == '\'' || ch == '"') {
-                // skip quoted literal
-                if (start < it) {
-                    result.push_back(string(start, it));
-                }
-                it++;
-                start = it;
-                for (; it != end; it++) {
-                    if (*it == ch) {
-                        break;
-                    }
-                }
-                split = true;
-            }
-            else {
-                for (int i = 0; i < numSeparators; i++) {
-                    if (ch == separators[i]) {
-                        split = true;
-                        break;
-                    }
-                }
-            }
-            if (split) {
-                if (start < it) {
-                    result.push_back(string(start, it));
-                }
-                start = it;
-                if (start < end) start++;
-            }
-            if (it != end) {
-                it++;
-            }
-        }
-        if (start < end) {
-            result.push_back(string(start, end));
-        }
-        return result;
-    }
-
-    static string toLower(const string& str)
-    {
-        auto len = str.size();
-        std::unique_ptr<char[]> buf(new char[len + 1U]);
-        str.copy(buf.get(), len, 0);
-        buf[len] = '\0';
-#ifdef _WIN32
-        _strlwr_s(buf.get(), len + 1U);
-#else
-        char* p = buf.get();
-        for (int i = len; i > 0; i--) {
-            *p = tolower(*p);
-            p++;
-        }
-        *p = '\0';
-#endif
-        string lower = buf.get();
-        return lower;
-    }
-    //http://stackoverflow.com/a/28703383/207661
-    template <typename R>
-    static constexpr R bitmask(unsigned int const onecount)
-    {
-        //  return (onecount != 0)
-        //      ? (static_cast<R>(-1) >> ((sizeof(R) * CHAR_BIT) - onecount))
-        //      : 0;
-        return static_cast<R>(-(onecount != 0)) & (static_cast<R>(-1) >> ((sizeof(R) * CHAR_BIT) - onecount));
-    }
-
-    static void cleanupThread(std::thread& th)
-    {
-        if (th.joinable()) {
-            Utils::log("thread was cleaned up!", kLogLevelWarn);
-            th.detach();
-        }
-    }
-
-    static inline int floorToInt(float x)
-    {
-        return static_cast<int>(std::floor(x));
-    }
-
-    template <typename T>
-    static constexpr T nan()
-    {
-        return std::numeric_limits<T>::quiet_NaN();
-    }
-    template <typename T>
-    static constexpr T max()
-    {
-        return std::numeric_limits<T>::max();
-    }
-    template <typename T>
-    static constexpr T min()
-    {
-        return std::numeric_limits<T>::min();
-    }
-
-    template <typename T>
-    static void setValue(T arr[], size_t length, const T& val)
-    {
-        std::fill(arr, arr + length, val);
-    }
-
-    template <typename T, size_t N>
-    static void setValue(T (&arr)[N], const T& val)
-    {
-        std::fill(arr, arr + N, val);
-    }
-
-    template <class T, size_t N>
-    static std::size_t length(const T (&)[N])
-    {
-        return N;
-    }
-
-    static void saveToFile(string file_name, const char* data, uint size)
-    {
-        std::ofstream file(file_name, std::ios::binary);
-        file.write(data, size);
-    }
-    template <typename Container>
-    static typename std::enable_if<type_utils::is_container<Container>::value, void>::type
-    append(Container& to, const Container& from)
-    {
-        using std::begin;
-        using std::end;
-        to.insert(end(to), begin(from), end(from));
-    }
-    template <typename Container>
-    static typename std::enable_if<type_utils::is_container<Container>::value, void>::type
-    copy(const Container& from, Container& to)
-    {
-        using std::begin;
-        using std::end;
-        std::copy(begin(from), end(from), begin(to));
-    }
-    template <typename T>
-    static void copy(const T* from, T* to, uint count)
-    {
-        std::copy(from, from + count, to);
-    }
-
-    static const char* to_string(time_point<steady_clock> t)
-    {
-        time_t tt = system_clock::to_time_t(std::chrono::time_point_cast<system_clock::duration>(system_clock::now() + (t - steady_clock::now())));
-        return ctime(&tt);
-    }
-
-    static time_point<system_clock> now()
-    {
-        return system_clock::now();
-    }
-
-    static std::time_t to_time_t(const std::string& str, bool is_dst = false, const std::string& format = "%Y-%m-%d %H:%M:%S")
-    {
-        std::tm t;
-        t.tm_isdst = is_dst ? 1 : 0;
-        std::istringstream ss(str);
-        ss >> std::get_time(&t, format.c_str());
-        return mktime(&t);
-
-        /* GCC doesn't implement put_time yet
-        stringstream ss;
-        ss << std::put_time(std::localtime(&in_time_t), "%Y-%m-%d-%H-%M-%S");
-        return ss.str();
-        */
-    }
-
-    static string to_string(time_t tt, const char* format = "%Y-%m-%d-%H-%M-%S")
-    {
-        char str[1024];
-        if (std::strftime(str, sizeof(str), format, std::localtime(&tt)))
-            return string(str);
-        else
-            return string();
-    }
-
-    static string to_string(time_point<system_clock> time, const char* format = "%Y-%m-%d-%H-%M-%S")
-    {
-        time_t tt = system_clock::to_time_t(time);
-        char str[1024];
-        if (std::strftime(str, sizeof(str), format, std::localtime(&tt)))
-            return string(str);
-        else
-            return string();
-    }
-    static string getLogFileTimeStamp()
-    {
-        return to_string(now(), "%Y%m%d%H%M%S");
-    }
-    static int to_integer(std::string s)
-    {
-        return atoi(s.c_str());
-    }
-    static string getEnv(const string& var)
-    {
-        char* ptr = std::getenv(var.c_str());
-        return ptr ? ptr : "";
-    }
-
-    static uint64_t getUnixTimeStamp(const std::time_t* t = nullptr)
-    {
-        //if specific time is not passed then get current time
-        std::time_t st = t == nullptr ? std::time(nullptr) : *t;
-        auto secs = static_cast<std::chrono::seconds>(st).count();
-        return static_cast<uint64_t>(secs);
-    }
-
-    //high precision time in seconds since epoch
-    static double getTimeSinceEpochSecs(std::chrono::system_clock::time_point* t = nullptr)
-    {
-        using Clock = std::chrono::system_clock; //high res clock has epoch since boot instead of since 1970 for VC++
-        return std::chrono::duration<double>((t != nullptr ? *t : Clock::now()).time_since_epoch()).count();
-    }
-    static uint64_t getTimeSinceEpochNanos(std::chrono::system_clock::time_point* t = nullptr)
-    {
-        using Clock = std::chrono::system_clock; //high res clock has epoch since boot instead of since 1970 for VC++
-        return std::chrono::duration_cast<std::chrono::nanoseconds>(
-                   (t != nullptr ? *t : Clock::now())
-                       .time_since_epoch())
-            .count();
-    }
-
-    template <typename T>
-    static void clear(std::queue<T>& q, size_t max_elements = SIZE_MAX)
-    {
-        while (!q.empty() && max_elements > 0) {
-            q.pop();
-            --max_elements;
-        }
-    }
-
-    template <typename T>
-    static const std::vector<T>& emptyVector()
-    {
-        static const std::vector<T> empty_vector;
-        return empty_vector;
-    }
-
-    static const std::string& emptyString()
-    {
-        static std::string empty = "";
-        return empty;
-    }
-
-    static constexpr float kelvinToCelcius(float kelvin)
-    {
-        return kelvin - 273.15f;
-    }
-    static constexpr float celciusToKelvin(float celcius)
-    {
-        return celcius + 273.15f;
-    }
-
-    template <typename TReal>
-    static constexpr TReal epsilon()
-    {
-        return std::numeric_limits<TReal>::epsilon();
-    }
-
-    //implements relative method - do not use for comparing with zero
-    //use this most of the time, tolerance needs to be meaningful in your context
-    template <typename TReal>
-    static bool isApproximatelyEqual(TReal a, TReal b, TReal tolerance = epsilon<TReal>())
-    {
-        TReal diff = std::fabs(a - b);
-        if (diff <= tolerance)
-            return true;
-
-        if (diff < std::fmax(std::fabs(a), std::fabs(b)) * tolerance)
-            return true;
-
-        return false;
-    }
-
-    //supply tolerance that is meaningful in your context
-    //for example, default tolerance may not work if you are comparing double with float
-    template <typename TReal>
-    static bool isApproximatelyZero(TReal a, TReal tolerance = epsilon<TReal>())
-    {
-        if (std::fabs(a) <= tolerance)
-            return true;
-        return false;
-    }
-
-    //use this when you want to be on safe side
-    //for example, don't start rover unless signal is above 1
-    template <typename TReal>
-    static bool isDefinitelyLessThan(TReal a, TReal b, TReal tolerance = epsilon<TReal>())
-    {
-        TReal diff = a - b;
-        if (diff < tolerance)
-            return true;
-
-        if (diff < std::fmax(std::fabs(a), std::fabs(b)) * tolerance)
-            return true;
-
-        return false;
-    }
-    template <typename TReal>
-    static bool isDefinitelyGreaterThan(TReal a, TReal b, TReal tolerance = epsilon<TReal>())
-    {
-        TReal diff = a - b;
-        if (diff > tolerance)
-            return true;
-
-        if (diff > std::fmax(std::fabs(a), std::fabs(b)) * tolerance)
-            return true;
-
-        return false;
-    }
-
-    //implements ULP method
-    //use this when you are only concerned about floating point precision issue
-    //for example, if you want to see if a is 1.0 by checking if its within
-    //10 closest representable floating point numbers around 1.0.
-    template <typename TReal>
-    static bool isWithinPrecisionInterval(TReal a, TReal b, unsigned int interval_size = 1)
-    {
-        TReal min_a = a - (a - std::nextafter(a, std::numeric_limits<TReal>::lowest())) * interval_size;
-        TReal max_a = a + (std::nextafter(a, std::numeric_limits<TReal>::max()) - a) * interval_size;
-
-        return min_a <= b && max_a >= b;
-    }
-
-    static void DebugBreak()
-    {
-#ifdef _MSC_VER
-        __debugbreak();
-#else
-//TODO: Use GCC and Clang version from https://github.com/scottt/debugbreak
-#endif
-    }
-
-    //convert strongly typed enum to underlying scaler types
-    template <typename E>
-    static constexpr typename std::underlying_type<E>::type toNumeric(E e)
-    {
-        return static_cast<typename std::underlying_type<E>::type>(e);
-    }
-    template <typename E>
-    static constexpr E toEnum(typename std::underlying_type<E>::type u)
-    {
-        return static_cast<E>(u);
-    }
-
-    // check whether machine is little endian
-    static bool isLittleEndian()
-    {
-        int intval = 1;
-        unsigned char* uval = reinterpret_cast<unsigned char*>(&intval);
-        return uval[0] == 1;
-    }
-
-    static void writePFMfile(const float* const image_data, int width, int height, const std::string& path, float scalef = 1)
-    {
-        std::ofstream file(path.c_str(), std::ios::binary);
-
-        std::string bands;
-        float fvalue; // scale factor and temp value to hold pixel value
-        bands = "Pf"; // grayscale
-
-        // sign of scalefact indicates endianness, see pfm specs
-        if (isLittleEndian())
-            scalef = -scalef;
-
-        // insert header information
-        file << bands << "\n";
-        file << width << " ";
-        file << height << "\n";
-        file << scalef << "\n";
-
-        if (bands == "Pf") { // handle 1-band image
-            for (int i = 0; i < height; i++) {
-                for (int j = 0; j < width; ++j) {
-                    fvalue = image_data[i * width + j];
-                    file.write(reinterpret_cast<char*>(&fvalue), sizeof(fvalue));
-                }
-            }
-        }
-
-        file.close();
-    }
-
-    static void writePPMfile(const uint8_t* const image_data, int width, int height, const std::string& path)
-    {
-        std::ofstream file(path.c_str(), std::ios::binary);
-
-        // Header information
-        file << "P6\n"; // Magic type for PPM files
-        file << width << " " << height << "\n";
-        file << "255\n"; // Max color value
-
-        auto write_binary = [&file](const uint8_t& data) {
-            file.write(reinterpret_cast<const char*>(&data), sizeof(data));
-        };
-
-        for (int i = 0; i < height; i++) {
-            for (int j = 0; j < width; j++) {
-                int id = (i * width + j) * 3; // Pixel index
-
-                // Image is in BGR, write as RGB
-                write_binary(image_data[id + 2]); // R
-                write_binary(image_data[id + 1]); // G
-                write_binary(image_data[id]); // B
-            }
-        }
-
-        file.close();
-    }
-
-    template <typename T>
-    static std::string toBinaryString(const T& x)
-    {
-        std::stringstream ss;
-        ss << std::bitset<sizeof(T) * 8>(x);
-        return ss.str();
-    }
-};
-
-} //namespace
-#endif
+// Copyright (c) Microsoft Corporation. All rights reserved.
+// Licensed under the MIT License.
+
+#ifndef common_utils_Utils_hpp
+#define common_utils_Utils_hpp
+
+#include "StrictMode.hpp"
+#include <chrono>
+#include <thread>
+#include <memory>
+#include <string>
+#include <cstdarg>
+#include <cstring>
+#include <array>
+#include <sstream>
+#include <fstream>
+#include <vector>
+#include <ctime>
+#include <random>
+#include <iomanip>
+#include <iostream>
+#include <limits>
+#include <queue>
+#include <bitset>
+#include "type_utils.hpp"
+
+#ifndef _WIN32
+#include <limits.h> // needed for CHAR_BIT used below
+#endif
+
+#ifndef _USE_MATH_DEFINES
+#define _USE_MATH_DEFINES
+#endif
+#include <math.h>
+//#include <cmath>
+
+#ifndef M_PIf
+#define M_PIf static_cast<float>(3.1415926535897932384626433832795028841972)
+#endif
+
+#ifndef M_PI
+#define M_PI static_cast<double>(3.1415926535897932384626433832795028841972)
+#endif
+
+#ifndef M_PIl
+#define M_PIl static_cast<long double>(3.1415926535897932384626433832795028841972)
+#endif
+
+#define EARTH_RADIUS (6378137.0f)
+
+/*
+    This file is collection of routines that can be included in ANY project just
+    by dropping in common_utils.hpp. Therefore there should not be any dependency
+    in the code below other than STL. The code should be able to compilable on
+    all major platforms.
+*/
+
+#ifndef _MSC_VER
+__attribute__((__format__(__printf__, 1, 0))) static int _vscprintf(const char* format, va_list pargs)
+{
+    int retval;
+    va_list argcopy;
+    va_copy(argcopy, pargs);
+    IGNORE_FORMAT_STRING_ON
+    retval = vsnprintf(NULL, 0, format, argcopy);
+    IGNORE_FORMAT_STRING_OFF
+    va_end(argcopy);
+    return retval;
+}
+#endif
+
+// Call this on a function parameter to suppress the unused paramter warning
+template <class T>
+inline void unused(T const& result)
+{
+    static_cast<void>(result);
+}
+
+namespace common_utils
+{
+
+class Utils
+{
+private:
+    typedef std::chrono::system_clock system_clock;
+    typedef std::chrono::steady_clock steady_clock;
+    typedef std::string string;
+    typedef std::stringstream stringstream;
+    //this is not required for most compilers
+    typedef unsigned int uint;
+    template <typename T>
+    using time_point = std::chrono::time_point<T>;
+
+public:
+    class Logger
+    {
+    public:
+        virtual void log(int level, const std::string& message)
+        {
+            if (level >= 0)
+                std::cout << message << std::endl;
+            else
+                std::cerr << message << std::endl;
+        }
+
+        virtual ~Logger() = default;
+    };
+
+    static void enableImmediateConsoleFlush()
+    {
+        //disable buffering
+        setbuf(stdout, NULL);
+    }
+
+    template <typename T>
+    static T getRandomFromGaussian(T stddev = 1, T mean = 0)
+    {
+        static std::default_random_engine random_gen;
+        static std::normal_distribution<T> gaussian_dist(0.0f, 1.0f);
+
+        return gaussian_dist(random_gen) * stddev + mean;
+    }
+
+    static constexpr double degreesToRadians(double degrees)
+    {
+        return static_cast<double>(M_PIl * degrees / 180.0);
+    }
+    static constexpr float degreesToRadians(float degrees)
+    {
+        return static_cast<float>(M_PI * degrees / 180.0f);
+    }
+    static constexpr double radiansToDegrees(double radians)
+    {
+        return static_cast<double>(radians * 180.0 / M_PIl);
+    }
+    static constexpr float radiansToDegrees(float radians)
+    {
+        return static_cast<float>(radians * 180.0f / M_PI);
+    }
+
+    static bool startsWith(const string& s, const string& prefix)
+    {
+        return s.size() >= prefix.size() && s.compare(0, prefix.size(), prefix) == 0;
+    }
+
+    static bool contains(const string& s, const string& value) {
+        if (s.find(value) != std::string::npos) {
+            return true;
+        }
+        else {
+            return false;
+        }
+    }
+
+    template <template <class, class, class...> class TContainer, typename TKey, typename TVal, typename... Args>
+    static const TVal& findOrDefault(const TContainer<TKey, TVal, Args...>& m, TKey const& key, const TVal& default_val)
+    {
+        typename TContainer<TKey, TVal, Args...>::const_iterator it = m.find(key);
+        if (it == m.end())
+            return default_val;
+        return it->second;
+    }
+
+    template <template <class, class, class...> class TContainer, typename TKey, typename TVal, typename... Args>
+    static const TVal& findOrDefault(const TContainer<TKey, TVal, Args...>& m, TKey const& key)
+    {
+        static TVal default_val;
+        return findOrDefault(m, key, default_val);
+    }
+
+    static Logger* getSetLogger(Logger* logger = nullptr)
+    {
+        static Logger logger_default_;
+        static Logger* logger_;
+
+        if (logger != nullptr)
+            logger_ = logger;
+        else if (logger_ == nullptr)
+            logger_ = &logger_default_;
+
+        return logger_;
+    }
+
+    static constexpr int kLogLevelInfo = 0;
+    static constexpr int kLogLevelWarn = -1;
+    static constexpr int kLogLevelError = -2;
+    static void log(std::string message, int level = kLogLevelInfo)
+    {
+        if (level >= getSetMinLogLevel())
+            getSetLogger()->log(level, message);
+    }
+    static int getSetMinLogLevel(bool set_or_get = false,
+                                 int set_min_log_level = std::numeric_limits<int>::min())
+    {
+        static int min_log_level = std::numeric_limits<int>::min();
+        if (set_or_get)
+            min_log_level = set_min_log_level;
+
+        return min_log_level;
+    }
+
+    template <typename T>
+    static int sign(T val)
+    {
+        return T(0) < val ? 1 : (T(0) > val ? -1 : 0);
+    }
+
+    /// Limits absolute value whole preserving sign
+    template <typename T>
+    static T limitAbsValue(T val, T min_value, T max_value)
+    {
+        T val_abs = std::abs(val);
+        T val_limited = std::max(val_abs, min_value);
+        val_limited = std::min(val_limited, max_value);
+        return sign(val) * val_limited;
+    }
+
+    /// Limits absolute value whole preserving sign
+    template <typename T>
+    static T clip(T val, T min_value, T max_value)
+    {
+        return std::max(min_value, std::min(val, max_value));
+    }
+
+    template <typename Range>
+    static const string printRange(Range&& range, const string& delim = ", ",
+                                   const string& prefix = "(", const string& suffix = ")")
+    {
+        return printRange(std::begin(range), std::end(range), delim, prefix, suffix);
+    }
+    template <typename Iterator>
+    static const string printRange(Iterator start, Iterator last, const string& delim = ", ",
+                                   const string& prefix = "(", const string& suffix = ")")
+    {
+        stringstream ss;
+        ss << prefix;
+
+        for (Iterator i = start; i != last; ++i) {
+            if (i != start)
+                ss << delim;
+            ss << *i;
+        }
+
+        ss << suffix;
+        return ss.str();
+    }
+
+    static std::string getFileExtension(const string& str)
+    {
+        int len = static_cast<int>(str.size());
+        const char* ptr = str.c_str();
+        int i = 0;
+        for (i = len - 1; i >= 0; i--) {
+            if (ptr[i] == '.')
+                break;
+        }
+        if (i < 0) return "";
+        return str.substr(i, len - i);
+    }
+
+#ifndef _MSC_VER
+    __attribute__((__format__(__printf__, 1, 0)))
+#endif
+    static string
+    stringf(const char* format, ...)
+    {
+        va_list args;
+        va_start(args, format);
+
+        IGNORE_FORMAT_STRING_ON
+        auto size = _vscprintf(format, args) + 1U;
+        IGNORE_FORMAT_STRING_OFF
+        std::unique_ptr<char[]> buf(new char[size]);
+
+#ifndef _MSC_VER
+        IGNORE_FORMAT_STRING_ON
+        vsnprintf(buf.get(), size, format, args);
+        IGNORE_FORMAT_STRING_OFF
+#else
+        vsnprintf_s(buf.get(), size, _TRUNCATE, format, args);
+#endif
+
+        va_end(args);
+
+        return string(buf.get());
+    }
+
+    static string trim(const string& str, char ch)
+    {
+        int len = static_cast<int>(str.size());
+        const char* ptr = str.c_str();
+        int i = 0;
+        for (i = 0; i < len; i++) {
+            if (ptr[i] != ch)
+                break;
+        }
+        int j = 0;
+        for (j = len - 1; j >= i; j--) {
+            if (ptr[j] != ch)
+                break;
+        }
+        if (i > j) return "";
+        return str.substr(i, j - i + 1);
+    }
+    static std::vector<std::string> split(const string& s, const char* splitChars, int numSplitChars)
+    {
+        auto start = s.begin();
+        std::vector<string> result;
+        for (auto it = s.begin(); it != s.end(); it++) {
+            char ch = *it;
+            bool split = false;
+            for (int i = 0; i < numSplitChars; i++) {
+                if (ch == splitChars[i]) {
+                    split = true;
+                    break;
+                }
+            }
+            if (split) {
+                if (start < it) {
+                    result.push_back(string(start, it));
+                }
+                start = it;
+                start++;
+            }
+        }
+        if (start < s.end()) {
+            result.push_back(string(start, s.end()));
+        }
+        return result;
+    }
+
+    // split a line into tokens using any of the given separators as token separators.
+    // this method also understands quoted string literals (either single or double quotes) and returns the
+    // quoted value without the quotes, and this value can contain separators.
+    static std::vector<std::string> tokenize(const std::string& line, const char* separators, int numSeparators)
+    {
+        auto start = line.begin();
+        std::vector<std::string> result;
+        auto end = line.end();
+        for (auto it = line.begin(); it != end;) {
+            bool split = false;
+            char ch = *it;
+            if (ch == '\'' || ch == '"') {
+                // skip quoted literal
+                if (start < it) {
+                    result.push_back(string(start, it));
+                }
+                it++;
+                start = it;
+                for (; it != end; it++) {
+                    if (*it == ch) {
+                        break;
+                    }
+                }
+                split = true;
+            }
+            else {
+                for (int i = 0; i < numSeparators; i++) {
+                    if (ch == separators[i]) {
+                        split = true;
+                        break;
+                    }
+                }
+            }
+            if (split) {
+                if (start < it) {
+                    result.push_back(string(start, it));
+                }
+                start = it;
+                if (start < end) start++;
+            }
+            if (it != end) {
+                it++;
+            }
+        }
+        if (start < end) {
+            result.push_back(string(start, end));
+        }
+        return result;
+    }
+
+    static string toLower(const string& str)
+    {
+        auto len = str.size();
+        std::unique_ptr<char[]> buf(new char[len + 1U]);
+        str.copy(buf.get(), len, 0);
+        buf[len] = '\0';
+#ifdef _WIN32
+        _strlwr_s(buf.get(), len + 1U);
+#else
+        char* p = buf.get();
+        for (int i = len; i > 0; i--) {
+            *p = tolower(*p);
+            p++;
+        }
+        *p = '\0';
+#endif
+        string lower = buf.get();
+        return lower;
+    }
+    //http://stackoverflow.com/a/28703383/207661
+    template <typename R>
+    static constexpr R bitmask(unsigned int const onecount)
+    {
+        //  return (onecount != 0)
+        //      ? (static_cast<R>(-1) >> ((sizeof(R) * CHAR_BIT) - onecount))
+        //      : 0;
+        return static_cast<R>(-(onecount != 0)) & (static_cast<R>(-1) >> ((sizeof(R) * CHAR_BIT) - onecount));
+    }
+
+    static void cleanupThread(std::thread& th)
+    {
+        if (th.joinable()) {
+            Utils::log("thread was cleaned up!", kLogLevelWarn);
+            th.detach();
+        }
+    }
+
+    static inline int floorToInt(float x)
+    {
+        return static_cast<int>(std::floor(x));
+    }
+
+    template <typename T>
+    static constexpr T nan()
+    {
+        return std::numeric_limits<T>::quiet_NaN();
+    }
+    template <typename T>
+    static constexpr T max()
+    {
+        return std::numeric_limits<T>::max();
+    }
+    template <typename T>
+    static constexpr T min()
+    {
+        return std::numeric_limits<T>::min();
+    }
+
+    template <typename T>
+    static void setValue(T arr[], size_t length, const T& val)
+    {
+        std::fill(arr, arr + length, val);
+    }
+
+    template <typename T, size_t N>
+    static void setValue(T (&arr)[N], const T& val)
+    {
+        std::fill(arr, arr + N, val);
+    }
+
+    template <class T, size_t N>
+    static std::size_t length(const T (&)[N])
+    {
+        return N;
+    }
+
+    static void saveToFile(string file_name, const char* data, uint size)
+    {
+        std::ofstream file(file_name, std::ios::binary);
+        file.write(data, size);
+    }
+    template <typename Container>
+    static typename std::enable_if<type_utils::is_container<Container>::value, void>::type
+    append(Container& to, const Container& from)
+    {
+        using std::begin;
+        using std::end;
+        to.insert(end(to), begin(from), end(from));
+    }
+    template <typename Container>
+    static typename std::enable_if<type_utils::is_container<Container>::value, void>::type
+    copy(const Container& from, Container& to)
+    {
+        using std::begin;
+        using std::end;
+        std::copy(begin(from), end(from), begin(to));
+    }
+    template <typename T>
+    static void copy(const T* from, T* to, uint count)
+    {
+        std::copy(from, from + count, to);
+    }
+
+    static const char* to_string(time_point<steady_clock> t)
+    {
+        time_t tt = system_clock::to_time_t(std::chrono::time_point_cast<system_clock::duration>(system_clock::now() + (t - steady_clock::now())));
+        return ctime(&tt);
+    }
+
+    static time_point<system_clock> now()
+    {
+        return system_clock::now();
+    }
+
+    static std::time_t to_time_t(const std::string& str, bool is_dst = false, const std::string& format = "%Y-%m-%d %H:%M:%S")
+    {
+        std::tm t;
+        t.tm_isdst = is_dst ? 1 : 0;
+        std::istringstream ss(str);
+        ss >> std::get_time(&t, format.c_str());
+        return mktime(&t);
+
+        /* GCC doesn't implement put_time yet
+        stringstream ss;
+        ss << std::put_time(std::localtime(&in_time_t), "%Y-%m-%d-%H-%M-%S");
+        return ss.str();
+        */
+    }
+
+    static string to_string(time_t tt, const char* format = "%Y-%m-%d-%H-%M-%S")
+    {
+        char str[1024];
+        if (std::strftime(str, sizeof(str), format, std::localtime(&tt)))
+            return string(str);
+        else
+            return string();
+    }
+
+    static string to_string(time_point<system_clock> time, const char* format = "%Y-%m-%d-%H-%M-%S")
+    {
+        time_t tt = system_clock::to_time_t(time);
+        char str[1024];
+        if (std::strftime(str, sizeof(str), format, std::localtime(&tt)))
+            return string(str);
+        else
+            return string();
+    }
+    static string getLogFileTimeStamp()
+    {
+        return to_string(now(), "%Y%m%d%H%M%S");
+    }
+    static int to_integer(std::string s)
+    {
+        return atoi(s.c_str());
+    }
+    static string getEnv(const string& var)
+    {
+        char* ptr = std::getenv(var.c_str());
+        return ptr ? ptr : "";
+    }
+
+    static uint64_t getUnixTimeStamp(const std::time_t* t = nullptr)
+    {
+        //if specific time is not passed then get current time
+        std::time_t st = t == nullptr ? std::time(nullptr) : *t;
+        auto secs = static_cast<std::chrono::seconds>(st).count();
+        return static_cast<uint64_t>(secs);
+    }
+
+    //high precision time in seconds since epoch
+    static double getTimeSinceEpochSecs(std::chrono::system_clock::time_point* t = nullptr)
+    {
+        using Clock = std::chrono::system_clock; //high res clock has epoch since boot instead of since 1970 for VC++
+        return std::chrono::duration<double>((t != nullptr ? *t : Clock::now()).time_since_epoch()).count();
+    }
+    static uint64_t getTimeSinceEpochNanos(std::chrono::system_clock::time_point* t = nullptr)
+    {
+        using Clock = std::chrono::system_clock; //high res clock has epoch since boot instead of since 1970 for VC++
+        return std::chrono::duration_cast<std::chrono::nanoseconds>(
+                   (t != nullptr ? *t : Clock::now())
+                       .time_since_epoch())
+            .count();
+    }
+
+    template <typename T>
+    static void clear(std::queue<T>& q, size_t max_elements = SIZE_MAX)
+    {
+        while (!q.empty() && max_elements > 0) {
+            q.pop();
+            --max_elements;
+        }
+    }
+
+    template <typename T>
+    static const std::vector<T>& emptyVector()
+    {
+        static const std::vector<T> empty_vector;
+        return empty_vector;
+    }
+
+    static const std::string& emptyString()
+    {
+        static std::string empty = "";
+        return empty;
+    }
+
+    static constexpr float kelvinToCelcius(float kelvin)
+    {
+        return kelvin - 273.15f;
+    }
+    static constexpr float celciusToKelvin(float celcius)
+    {
+        return celcius + 273.15f;
+    }
+
+    template <typename TReal>
+    static constexpr TReal epsilon()
+    {
+        return std::numeric_limits<TReal>::epsilon();
+    }
+
+    //implements relative method - do not use for comparing with zero
+    //use this most of the time, tolerance needs to be meaningful in your context
+    template <typename TReal>
+    static bool isApproximatelyEqual(TReal a, TReal b, TReal tolerance = epsilon<TReal>())
+    {
+        TReal diff = std::fabs(a - b);
+        if (diff <= tolerance)
+            return true;
+
+        if (diff < std::fmax(std::fabs(a), std::fabs(b)) * tolerance)
+            return true;
+
+        return false;
+    }
+
+    //supply tolerance that is meaningful in your context
+    //for example, default tolerance may not work if you are comparing double with float
+    template <typename TReal>
+    static bool isApproximatelyZero(TReal a, TReal tolerance = epsilon<TReal>())
+    {
+        if (std::fabs(a) <= tolerance)
+            return true;
+        return false;
+    }
+
+    //use this when you want to be on safe side
+    //for example, don't start rover unless signal is above 1
+    template <typename TReal>
+    static bool isDefinitelyLessThan(TReal a, TReal b, TReal tolerance = epsilon<TReal>())
+    {
+        TReal diff = a - b;
+        if (diff < tolerance)
+            return true;
+
+        if (diff < std::fmax(std::fabs(a), std::fabs(b)) * tolerance)
+            return true;
+
+        return false;
+    }
+    template <typename TReal>
+    static bool isDefinitelyGreaterThan(TReal a, TReal b, TReal tolerance = epsilon<TReal>())
+    {
+        TReal diff = a - b;
+        if (diff > tolerance)
+            return true;
+
+        if (diff > std::fmax(std::fabs(a), std::fabs(b)) * tolerance)
+            return true;
+
+        return false;
+    }
+
+    //implements ULP method
+    //use this when you are only concerned about floating point precision issue
+    //for example, if you want to see if a is 1.0 by checking if its within
+    //10 closest representable floating point numbers around 1.0.
+    template <typename TReal>
+    static bool isWithinPrecisionInterval(TReal a, TReal b, unsigned int interval_size = 1)
+    {
+        TReal min_a = a - (a - std::nextafter(a, std::numeric_limits<TReal>::lowest())) * interval_size;
+        TReal max_a = a + (std::nextafter(a, std::numeric_limits<TReal>::max()) - a) * interval_size;
+
+        return min_a <= b && max_a >= b;
+    }
+
+    static void DebugBreak()
+    {
+#ifdef _MSC_VER
+        __debugbreak();
+#else
+//TODO: Use GCC and Clang version from https://github.com/scottt/debugbreak
+#endif
+    }
+
+    //convert strongly typed enum to underlying scaler types
+    template <typename E>
+    static constexpr typename std::underlying_type<E>::type toNumeric(E e)
+    {
+        return static_cast<typename std::underlying_type<E>::type>(e);
+    }
+    template <typename E>
+    static constexpr E toEnum(typename std::underlying_type<E>::type u)
+    {
+        return static_cast<E>(u);
+    }
+
+    // check whether machine is little endian
+    static bool isLittleEndian()
+    {
+        int intval = 1;
+        unsigned char* uval = reinterpret_cast<unsigned char*>(&intval);
+        return uval[0] == 1;
+    }
+
+    static void writePFMfile(const float* const image_data, int width, int height, const std::string& path, float scalef = 1)
+    {
+        std::ofstream file(path.c_str(), std::ios::binary);
+
+        std::string bands;
+        float fvalue; // scale factor and temp value to hold pixel value
+        bands = "Pf"; // grayscale
+
+        // sign of scalefact indicates endianness, see pfm specs
+        if (isLittleEndian())
+            scalef = -scalef;
+
+        // insert header information
+        file << bands << "\n";
+        file << width << " ";
+        file << height << "\n";
+        file << scalef << "\n";
+
+        if (bands == "Pf") { // handle 1-band image
+            for (int i = 0; i < height; i++) {
+                for (int j = 0; j < width; ++j) {
+                    fvalue = image_data[i * width + j];
+                    file.write(reinterpret_cast<char*>(&fvalue), sizeof(fvalue));
+                }
+            }
+        }
+
+        file.close();
+    }
+
+    static void writePPMfile(const uint8_t* const image_data, int width, int height, const std::string& path)
+    {
+        std::ofstream file(path.c_str(), std::ios::binary);
+
+        // Header information
+        file << "P6\n"; // Magic type for PPM files
+        file << width << " " << height << "\n";
+        file << "255\n"; // Max color value
+
+        auto write_binary = [&file](const uint8_t& data) {
+            file.write(reinterpret_cast<const char*>(&data), sizeof(data));
+        };
+
+        for (int i = 0; i < height; i++) {
+            for (int j = 0; j < width; j++) {
+                int id = (i * width + j) * 3; // Pixel index
+
+                // Image is in BGR, write as RGB
+                write_binary(image_data[id + 2]); // R
+                write_binary(image_data[id + 1]); // G
+                write_binary(image_data[id]); // B
+            }
+        }
+
+        file.close();
+    }
+
+    template <typename T>
+    static std::string toBinaryString(const T& x)
+    {
+        std::stringstream ss;
+        ss << std::bitset<sizeof(T) * 8>(x);
+        return ss.str();
+    }
+};
+
+} //namespace
+#endif