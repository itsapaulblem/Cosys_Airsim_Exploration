// Copyright (c) Microsoft Corporation. All rights reserved.
// Licensed under the MIT License.

#ifndef airsim_core_UpdatableObject_hpp
#define airsim_core_UpdatableObject_hpp

#include "common/Common.hpp"
#include "StateReporter.hpp"
#include "ClockFactory.hpp"

namespace msr
{
namespace airlib
{

    /*
UpdatableObject provides generalized framework for things that needs to be "ticked". For example,
physics objects that needs to update its position every 10ms.
Typically this objects will take their current state, do some processing and produce new state
on every tick.
The reset() provides important ability to rollback all changes to the state back to original
since when it was first initialized. This allows to reset simulation and put all updatable objects
back to their original state.

After object is created and initialized, reset() must be called first before calling update().
Do not call reset() from constructor or initialization because that will produce sequence of
init->reset calls for base-derived class that would be incorrect.
*/

    class UpdatableObject
    {
    public:
        void reset()
        {
            if (reset_in_progress)
                return;

<<<<<<< HEAD
        reset_called = true;
    }
    virtual void update(float delta)
    {
		unused(delta);
        if (!reset_called)
            throw std::runtime_error("reset() must be called first before update()");
        update_called = true;
    }
=======
            reset_in_progress = true;
            //TODO: Do we need this check anymore? Maybe reset() should be idempotent.
>>>>>>> 9c84fc13

            if (reset_called && !update_called)
                failResetUpdateOrdering("Multiple reset() calls detected without call to update()");

            reset_called = true;

            resetImplementation();
            reset_in_progress = false;
        }

        virtual void update()
        {
            if (!reset_called)
                failResetUpdateOrdering("reset() must be called first before update()");
            update_called = true;
        }

        virtual ~UpdatableObject() = default;

        virtual void reportState(StateReporter& reporter)
        {
            unused(reporter);
            //default implementation doesn't do anything
        }

        virtual UpdatableObject* getPhysicsBody()
        {
            return nullptr;
        }

        virtual ClockBase* clock()
        {
            return ClockFactory::get();
        }
        virtual const ClockBase* clock() const
        {
            return ClockFactory::get();
        }

        UpdatableObject* getParent()
        {
            return parent_;
        }

        void setParent(UpdatableObject* container)
        {
            parent_ = container;
        }

        std::string getName()
        {
            return name_;
        }

        void setName(const std::string& name)
        {
            this->name_ = name;
        }

    protected:
        virtual void resetImplementation() = 0;
        virtual void failResetUpdateOrdering(std::string err)
        {
            throw std::runtime_error(err);
        }

    private:
        bool reset_called = false;
        bool update_called = false;
        bool reset_in_progress = false;
        UpdatableObject* parent_ = nullptr;
        std::string name_;
    };
}
} //namespace
#endif
<|MERGE_RESOLUTION|>--- conflicted
+++ resolved
@@ -1,127 +1,116 @@
-// Copyright (c) Microsoft Corporation. All rights reserved.
-// Licensed under the MIT License.
-
-#ifndef airsim_core_UpdatableObject_hpp
-#define airsim_core_UpdatableObject_hpp
-
-#include "common/Common.hpp"
-#include "StateReporter.hpp"
-#include "ClockFactory.hpp"
-
-namespace msr
-{
-namespace airlib
-{
-
-    /*
-UpdatableObject provides generalized framework for things that needs to be "ticked". For example,
-physics objects that needs to update its position every 10ms.
-Typically this objects will take their current state, do some processing and produce new state
-on every tick.
-The reset() provides important ability to rollback all changes to the state back to original
-since when it was first initialized. This allows to reset simulation and put all updatable objects
-back to their original state.
-
-After object is created and initialized, reset() must be called first before calling update().
-Do not call reset() from constructor or initialization because that will produce sequence of
-init->reset calls for base-derived class that would be incorrect.
-*/
-
-    class UpdatableObject
-    {
-    public:
-        void reset()
-        {
-            if (reset_in_progress)
-                return;
-
-<<<<<<< HEAD
-        reset_called = true;
-    }
-    virtual void update(float delta)
-    {
-		unused(delta);
-        if (!reset_called)
-            throw std::runtime_error("reset() must be called first before update()");
-        update_called = true;
-    }
-=======
-            reset_in_progress = true;
-            //TODO: Do we need this check anymore? Maybe reset() should be idempotent.
->>>>>>> 9c84fc13
-
-            if (reset_called && !update_called)
-                failResetUpdateOrdering("Multiple reset() calls detected without call to update()");
-
-            reset_called = true;
-
-            resetImplementation();
-            reset_in_progress = false;
-        }
-
-        virtual void update()
-        {
-            if (!reset_called)
-                failResetUpdateOrdering("reset() must be called first before update()");
-            update_called = true;
-        }
-
-        virtual ~UpdatableObject() = default;
-
-        virtual void reportState(StateReporter& reporter)
-        {
-            unused(reporter);
-            //default implementation doesn't do anything
-        }
-
-        virtual UpdatableObject* getPhysicsBody()
-        {
-            return nullptr;
-        }
-
-        virtual ClockBase* clock()
-        {
-            return ClockFactory::get();
-        }
-        virtual const ClockBase* clock() const
-        {
-            return ClockFactory::get();
-        }
-
-        UpdatableObject* getParent()
-        {
-            return parent_;
-        }
-
-        void setParent(UpdatableObject* container)
-        {
-            parent_ = container;
-        }
-
-        std::string getName()
-        {
-            return name_;
-        }
-
-        void setName(const std::string& name)
-        {
-            this->name_ = name;
-        }
-
-    protected:
-        virtual void resetImplementation() = 0;
-        virtual void failResetUpdateOrdering(std::string err)
-        {
-            throw std::runtime_error(err);
-        }
-
-    private:
-        bool reset_called = false;
-        bool update_called = false;
-        bool reset_in_progress = false;
-        UpdatableObject* parent_ = nullptr;
-        std::string name_;
-    };
-}
-} //namespace
-#endif
+// Copyright (c) Microsoft Corporation. All rights reserved.
+// Licensed under the MIT License.
+
+#ifndef airsim_core_UpdatableObject_hpp
+#define airsim_core_UpdatableObject_hpp
+
+#include "common/Common.hpp"
+#include "StateReporter.hpp"
+#include "ClockFactory.hpp"
+
+namespace msr
+{
+namespace airlib
+{
+
+    /*
+UpdatableObject provides generalized framework for things that needs to be "ticked". For example,
+physics objects that needs to update its position every 10ms.
+Typically this objects will take their current state, do some processing and produce new state
+on every tick.
+The reset() provides important ability to rollback all changes to the state back to original
+since when it was first initialized. This allows to reset simulation and put all updatable objects
+back to their original state.
+
+After object is created and initialized, reset() must be called first before calling update().
+Do not call reset() from constructor or initialization because that will produce sequence of
+init->reset calls for base-derived class that would be incorrect.
+*/
+
+    class UpdatableObject
+    {
+    public:
+        void reset()
+        {
+            if (reset_in_progress)
+                return;
+
+            reset_in_progress = true;
+            //TODO: Do we need this check anymore? Maybe reset() should be idempotent.
+
+            if (reset_called && !update_called)
+                failResetUpdateOrdering("Multiple reset() calls detected without call to update()");
+
+            reset_called = true;
+
+            resetImplementation();
+            reset_in_progress = false;
+        }
+
+        virtual void update(float delta)
+        {
+        	unused(delta);
+            if (!reset_called)
+                failResetUpdateOrdering("reset() must be called first before update()");
+            update_called = true;
+        }
+
+        virtual ~UpdatableObject() = default;
+
+        virtual void reportState(StateReporter& reporter)
+        {
+            unused(reporter);
+            //default implementation doesn't do anything
+        }
+
+        virtual UpdatableObject* getPhysicsBody()
+        {
+            return nullptr;
+        }
+
+        virtual ClockBase* clock()
+        {
+            return ClockFactory::get();
+        }
+        virtual const ClockBase* clock() const
+        {
+            return ClockFactory::get();
+        }
+
+        UpdatableObject* getParent()
+        {
+            return parent_;
+        }
+
+        void setParent(UpdatableObject* container)
+        {
+            parent_ = container;
+        }
+
+        std::string getName()
+        {
+            return name_;
+        }
+
+        void setName(const std::string& name)
+        {
+            this->name_ = name;
+        }
+
+    protected:
+        virtual void resetImplementation() = 0;
+        virtual void failResetUpdateOrdering(std::string err)
+        {
+            throw std::runtime_error(err);
+        }
+
+    private:
+        bool reset_called = false;
+        bool update_called = false;
+        bool reset_in_progress = false;
+        UpdatableObject* parent_ = nullptr;
+        std::string name_;
+    };
+}
+} //namespace
+#endif