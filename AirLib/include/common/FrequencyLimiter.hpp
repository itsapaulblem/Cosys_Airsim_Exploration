// Copyright (c) Microsoft Corporation. All rights reserved.
// Licensed under the MIT License.

#ifndef msr_airlib_FrequencyLimiter_hpp
#define msr_airlib_FrequencyLimiter_hpp

#include "common/Common.hpp"
#include "UpdatableObject.hpp"
#include "common/Common.hpp"

namespace msr
{
namespace airlib
{

<<<<<<< HEAD
class FrequencyLimiter : UpdatableObject {
public:
    FrequencyLimiter(real_T frequency = Utils::max<float>(), real_T startup_delay = 0, bool use_sim_time = false)
    {
        initialize(frequency, startup_delay, use_sim_time);
    }

    void initialize(real_T frequency = Utils::max<float>(), real_T startup_delay = 0, bool use_sim_time = false)
    {
        frequency_ = frequency;
        startup_delay_ = startup_delay;
		use_sim_time_ = use_sim_time;
    }

    //*** Start: UpdatableState implementation ***//
    virtual void reset() override
    {
        //disable checks for reset/update sequence because
        //this object may get created but not used
        clearResetUpdateAsserts();  
        UpdatableObject::reset();

        last_time_ = clock()->nowNanos();
        first_time_ = last_time_;

        if (Utils::isApproximatelyZero(frequency_))
            interval_size_sec_ = 1E10;  //some high number
        else
            interval_size_sec_ = 1.0f / frequency_;

        elapsed_total_sec_ = 0;
        elapsed_interval_sec_ = 0;
        last_elapsed_interval_sec_ = 0;
        update_count_ = 0;
        interval_complete_ = false;
        startup_complete_ = false;
    }

    virtual void update(float delta = 0) override
    {
        UpdatableObject::update(delta);

		if (use_sim_time_) {
			elapsed_total_sec_ += delta;
			elapsed_interval_sec_ += delta;
			++update_count_;

			//if startup_delay_ > 0 then we consider startup_delay_ as the first interval
			//that needs to be complete
			if (!startup_complete_) {
				if (Utils::isDefinitelyGreaterThan(startup_delay_, 0.0f)) {
					//see if we have spent startup_delay_ time yet
					interval_complete_ = elapsed_interval_sec_ >= startup_delay_;
				}
				else //no special startup delay is needed
					startup_complete_ = true;
			}

			//if startup is complete, we will do regular intervals from now one
			if (startup_complete_)
				interval_complete_ = elapsed_interval_sec_ >= interval_size_sec_;

			//when any interval is done, reset the state and repeat
			if (interval_complete_) {
				last_elapsed_interval_sec_ = elapsed_interval_sec_;
				previous_time_ = last_time_;
				last_time_ = clock()->addTo(last_time_, elapsed_interval_sec_);
				elapsed_interval_sec_ = 0;
				startup_complete_ = true;
			}

		}
		else {
			elapsed_total_sec_ = clock()->elapsedSince(first_time_);
			elapsed_interval_sec_ = clock()->elapsedSince(last_time_);
			++update_count_;

			//if startup_delay_ > 0 then we consider startup_delay_ as the first interval
			//that needs to be complete
			if (!startup_complete_) {
				if (Utils::isDefinitelyGreaterThan(startup_delay_, 0.0f)) {
					//see if we have spent startup_delay_ time yet
					interval_complete_ = elapsed_interval_sec_ >= startup_delay_;
				}
				else //no special startup delay is needed
					startup_complete_ = true;
			}

			//if startup is complete, we will do regular intervals from now one
			if (startup_complete_)
				interval_complete_ = elapsed_interval_sec_ >= interval_size_sec_;

			//when any interval is done, reset the state and repeat
			if (interval_complete_) {
				last_elapsed_interval_sec_ = elapsed_interval_sec_;
				previous_time_ = last_time_;
				last_time_ = clock()->nowNanos();
				elapsed_interval_sec_ = 0;
				startup_complete_ = true;
			}
		}       
    }
    //*** End: UpdatableState implementation ***//
=======
    class FrequencyLimiter : public UpdatableObject
    {
    public:
        FrequencyLimiter(real_T frequency = Utils::max<float>(), real_T startup_delay = 0)
        {
            initialize(frequency, startup_delay);
        }

        void initialize(real_T frequency = Utils::max<float>(), real_T startup_delay = 0)
        {
            frequency_ = frequency;
            startup_delay_ = startup_delay;
        }

        //*** Start: UpdatableState implementation ***//
        virtual void resetImplementation() override
        {
            last_time_ = clock()->nowNanos();
            first_time_ = last_time_;

            if (Utils::isApproximatelyZero(frequency_))
                interval_size_sec_ = 1E10; //some high number
            else
                interval_size_sec_ = 1.0f / frequency_;

            elapsed_total_sec_ = 0;
            elapsed_interval_sec_ = 0;
            last_elapsed_interval_sec_ = 0;
            update_count_ = 0;
            interval_complete_ = false;
            startup_complete_ = false;
        }
>>>>>>> 9c84fc13

        virtual void failResetUpdateOrdering(std::string err) override
        {
            unused(err);
            // Do nothing.
            // Disable checks for reset/update sequence because
            // this object may get created but not used.
        }

        virtual void update() override
        {
            UpdatableObject::update();

            elapsed_total_sec_ = clock()->elapsedSince(first_time_);
            elapsed_interval_sec_ = clock()->elapsedSince(last_time_);
            ++update_count_;

            //if startup_delay_ > 0 then we consider startup_delay_ as the first interval
            //that needs to be complete
            if (!startup_complete_) {
                if (Utils::isDefinitelyGreaterThan(startup_delay_, 0.0f)) {
                    //see if we have spent startup_delay_ time yet
                    interval_complete_ = elapsed_interval_sec_ >= startup_delay_;
                }
                else //no special startup delay is needed
                    startup_complete_ = true;
            }

            //if startup is complete, we will do regular intervals from now one
            if (startup_complete_)
                interval_complete_ = elapsed_interval_sec_ >= interval_size_sec_;

            //when any interval is done, reset the state and repeat
            if (interval_complete_) {
                last_elapsed_interval_sec_ = elapsed_interval_sec_;
                last_time_ = clock()->nowNanos();
                elapsed_interval_sec_ = 0;
                startup_complete_ = true;
            }
        }
        //*** End: UpdatableState implementation ***//

        TTimeDelta getElapsedTotalSec() const
        {
            return elapsed_total_sec_;
        }

        TTimeDelta getElapsedIntervalSec() const
        {
            return elapsed_interval_sec_;
        }

<<<<<<< HEAD
    uint getUpdateCount() const
    {
        return update_count_;
    }

	TTimePoint getLastTime() const
	{
		return last_time_;
	}

	TTimePoint getPreviousTime() const
	{
		return previous_time_;
	}

private:
    real_T interval_size_sec_;
    TTimeDelta elapsed_total_sec_;
    TTimeDelta elapsed_interval_sec_;
    TTimeDelta last_elapsed_interval_sec_;
    uint update_count_;
    real_T frequency_;
    real_T startup_delay_;
    bool interval_complete_;
    bool startup_complete_;
	bool use_sim_time_;
    TTimePoint last_time_, first_time_, previous_time_;

};

}} //namespace
#endif 

=======
        TTimeDelta getLastElapsedIntervalSec() const
        {
            return last_elapsed_interval_sec_;
        }

        bool isWaitComplete() const
        {
            return interval_complete_;
        }

        bool isStartupComplete() const
        {
            return startup_complete_;
        }

        uint getUpdateCount() const
        {
            return update_count_;
        }

    private:
        real_T interval_size_sec_;
        TTimeDelta elapsed_total_sec_;
        TTimeDelta elapsed_interval_sec_;
        TTimeDelta last_elapsed_interval_sec_;
        uint update_count_;
        real_T frequency_;
        real_T startup_delay_;
        bool interval_complete_;
        bool startup_complete_;
        TTimePoint last_time_, first_time_;
    };
}
} //namespace
#endif

>>>>>>> 9c84fc13
<|MERGE_RESOLUTION|>--- conflicted
+++ resolved
@@ -1,277 +1,177 @@
-// Copyright (c) Microsoft Corporation. All rights reserved.
-// Licensed under the MIT License.
-
-#ifndef msr_airlib_FrequencyLimiter_hpp
-#define msr_airlib_FrequencyLimiter_hpp
-
-#include "common/Common.hpp"
-#include "UpdatableObject.hpp"
-#include "common/Common.hpp"
-
-namespace msr
-{
-namespace airlib
-{
-
-<<<<<<< HEAD
-class FrequencyLimiter : UpdatableObject {
-public:
-    FrequencyLimiter(real_T frequency = Utils::max<float>(), real_T startup_delay = 0, bool use_sim_time = false)
-    {
-        initialize(frequency, startup_delay, use_sim_time);
-    }
-
-    void initialize(real_T frequency = Utils::max<float>(), real_T startup_delay = 0, bool use_sim_time = false)
-    {
-        frequency_ = frequency;
-        startup_delay_ = startup_delay;
-		use_sim_time_ = use_sim_time;
-    }
-
-    //*** Start: UpdatableState implementation ***//
-    virtual void reset() override
-    {
-        //disable checks for reset/update sequence because
-        //this object may get created but not used
-        clearResetUpdateAsserts();  
-        UpdatableObject::reset();
-
-        last_time_ = clock()->nowNanos();
-        first_time_ = last_time_;
-
-        if (Utils::isApproximatelyZero(frequency_))
-            interval_size_sec_ = 1E10;  //some high number
-        else
-            interval_size_sec_ = 1.0f / frequency_;
-
-        elapsed_total_sec_ = 0;
-        elapsed_interval_sec_ = 0;
-        last_elapsed_interval_sec_ = 0;
-        update_count_ = 0;
-        interval_complete_ = false;
-        startup_complete_ = false;
-    }
-
-    virtual void update(float delta = 0) override
-    {
-        UpdatableObject::update(delta);
-
-		if (use_sim_time_) {
-			elapsed_total_sec_ += delta;
-			elapsed_interval_sec_ += delta;
-			++update_count_;
-
-			//if startup_delay_ > 0 then we consider startup_delay_ as the first interval
-			//that needs to be complete
-			if (!startup_complete_) {
-				if (Utils::isDefinitelyGreaterThan(startup_delay_, 0.0f)) {
-					//see if we have spent startup_delay_ time yet
-					interval_complete_ = elapsed_interval_sec_ >= startup_delay_;
-				}
-				else //no special startup delay is needed
-					startup_complete_ = true;
-			}
-
-			//if startup is complete, we will do regular intervals from now one
-			if (startup_complete_)
-				interval_complete_ = elapsed_interval_sec_ >= interval_size_sec_;
-
-			//when any interval is done, reset the state and repeat
-			if (interval_complete_) {
-				last_elapsed_interval_sec_ = elapsed_interval_sec_;
-				previous_time_ = last_time_;
-				last_time_ = clock()->addTo(last_time_, elapsed_interval_sec_);
-				elapsed_interval_sec_ = 0;
-				startup_complete_ = true;
-			}
-
-		}
-		else {
-			elapsed_total_sec_ = clock()->elapsedSince(first_time_);
-			elapsed_interval_sec_ = clock()->elapsedSince(last_time_);
-			++update_count_;
-
-			//if startup_delay_ > 0 then we consider startup_delay_ as the first interval
-			//that needs to be complete
-			if (!startup_complete_) {
-				if (Utils::isDefinitelyGreaterThan(startup_delay_, 0.0f)) {
-					//see if we have spent startup_delay_ time yet
-					interval_complete_ = elapsed_interval_sec_ >= startup_delay_;
-				}
-				else //no special startup delay is needed
-					startup_complete_ = true;
-			}
-
-			//if startup is complete, we will do regular intervals from now one
-			if (startup_complete_)
-				interval_complete_ = elapsed_interval_sec_ >= interval_size_sec_;
-
-			//when any interval is done, reset the state and repeat
-			if (interval_complete_) {
-				last_elapsed_interval_sec_ = elapsed_interval_sec_;
-				previous_time_ = last_time_;
-				last_time_ = clock()->nowNanos();
-				elapsed_interval_sec_ = 0;
-				startup_complete_ = true;
-			}
-		}       
-    }
-    //*** End: UpdatableState implementation ***//
-=======
-    class FrequencyLimiter : public UpdatableObject
-    {
-    public:
-        FrequencyLimiter(real_T frequency = Utils::max<float>(), real_T startup_delay = 0)
-        {
-            initialize(frequency, startup_delay);
-        }
-
-        void initialize(real_T frequency = Utils::max<float>(), real_T startup_delay = 0)
-        {
-            frequency_ = frequency;
-            startup_delay_ = startup_delay;
-        }
-
-        //*** Start: UpdatableState implementation ***//
-        virtual void resetImplementation() override
-        {
-            last_time_ = clock()->nowNanos();
-            first_time_ = last_time_;
-
-            if (Utils::isApproximatelyZero(frequency_))
-                interval_size_sec_ = 1E10; //some high number
-            else
-                interval_size_sec_ = 1.0f / frequency_;
-
-            elapsed_total_sec_ = 0;
-            elapsed_interval_sec_ = 0;
-            last_elapsed_interval_sec_ = 0;
-            update_count_ = 0;
-            interval_complete_ = false;
-            startup_complete_ = false;
-        }
->>>>>>> 9c84fc13
-
-        virtual void failResetUpdateOrdering(std::string err) override
-        {
-            unused(err);
-            // Do nothing.
-            // Disable checks for reset/update sequence because
-            // this object may get created but not used.
-        }
-
-        virtual void update() override
-        {
-            UpdatableObject::update();
-
-            elapsed_total_sec_ = clock()->elapsedSince(first_time_);
-            elapsed_interval_sec_ = clock()->elapsedSince(last_time_);
-            ++update_count_;
-
-            //if startup_delay_ > 0 then we consider startup_delay_ as the first interval
-            //that needs to be complete
-            if (!startup_complete_) {
-                if (Utils::isDefinitelyGreaterThan(startup_delay_, 0.0f)) {
-                    //see if we have spent startup_delay_ time yet
-                    interval_complete_ = elapsed_interval_sec_ >= startup_delay_;
-                }
-                else //no special startup delay is needed
-                    startup_complete_ = true;
-            }
-
-            //if startup is complete, we will do regular intervals from now one
-            if (startup_complete_)
-                interval_complete_ = elapsed_interval_sec_ >= interval_size_sec_;
-
-            //when any interval is done, reset the state and repeat
-            if (interval_complete_) {
-                last_elapsed_interval_sec_ = elapsed_interval_sec_;
-                last_time_ = clock()->nowNanos();
-                elapsed_interval_sec_ = 0;
-                startup_complete_ = true;
-            }
-        }
-        //*** End: UpdatableState implementation ***//
-
-        TTimeDelta getElapsedTotalSec() const
-        {
-            return elapsed_total_sec_;
-        }
-
-        TTimeDelta getElapsedIntervalSec() const
-        {
-            return elapsed_interval_sec_;
-        }
-
-<<<<<<< HEAD
-    uint getUpdateCount() const
-    {
-        return update_count_;
-    }
-
-	TTimePoint getLastTime() const
-	{
-		return last_time_;
-	}
-
-	TTimePoint getPreviousTime() const
-	{
-		return previous_time_;
-	}
-
-private:
-    real_T interval_size_sec_;
-    TTimeDelta elapsed_total_sec_;
-    TTimeDelta elapsed_interval_sec_;
-    TTimeDelta last_elapsed_interval_sec_;
-    uint update_count_;
-    real_T frequency_;
-    real_T startup_delay_;
-    bool interval_complete_;
-    bool startup_complete_;
-	bool use_sim_time_;
-    TTimePoint last_time_, first_time_, previous_time_;
-
-};
-
-}} //namespace
-#endif 
-
-=======
-        TTimeDelta getLastElapsedIntervalSec() const
-        {
-            return last_elapsed_interval_sec_;
-        }
-
-        bool isWaitComplete() const
-        {
-            return interval_complete_;
-        }
-
-        bool isStartupComplete() const
-        {
-            return startup_complete_;
-        }
-
-        uint getUpdateCount() const
-        {
-            return update_count_;
-        }
-
-    private:
-        real_T interval_size_sec_;
-        TTimeDelta elapsed_total_sec_;
-        TTimeDelta elapsed_interval_sec_;
-        TTimeDelta last_elapsed_interval_sec_;
-        uint update_count_;
-        real_T frequency_;
-        real_T startup_delay_;
-        bool interval_complete_;
-        bool startup_complete_;
-        TTimePoint last_time_, first_time_;
-    };
-}
-} //namespace
-#endif
-
->>>>>>> 9c84fc13
+// Copyright (c) Microsoft Corporation. All rights reserved.
+// Licensed under the MIT License.
+
+#ifndef msr_airlib_FrequencyLimiter_hpp
+#define msr_airlib_FrequencyLimiter_hpp
+
+#include "common/Common.hpp"
+#include "UpdatableObject.hpp"
+#include "common/Common.hpp"
+
+namespace msr
+{
+namespace airlib
+{
+
+    class FrequencyLimiter : public UpdatableObject
+    {
+    public:
+        FrequencyLimiter(real_T frequency = Utils::max<float>(), real_T startup_delay = 0, bool use_sim_time = false)
+        {
+            initialize(frequency, startup_delay, use_sim_time);
+        }
+
+        void initialize(real_T frequency = Utils::max<float>(), real_T startup_delay = 0, bool use_sim_time = false)
+        {
+            frequency_ = frequency;
+            startup_delay_ = startup_delay;
+		    use_sim_time_ = use_sim_time;
+        }
+
+        //*** Start: UpdatableState implementation ***//
+        virtual void resetImplementation() override
+        {
+            last_time_ = clock()->nowNanos();
+            first_time_ = last_time_;
+
+            if (Utils::isApproximatelyZero(frequency_))
+                interval_size_sec_ = 1E10; //some high number
+            else
+                interval_size_sec_ = 1.0f / frequency_;
+
+            elapsed_total_sec_ = 0;
+            elapsed_interval_sec_ = 0;
+            last_elapsed_interval_sec_ = 0;
+            update_count_ = 0;
+            interval_complete_ = false;
+            startup_complete_ = false;
+        }
+
+        virtual void failResetUpdateOrdering(std::string err) override
+        {
+            unused(err);
+            // Do nothing.
+            // Disable checks for reset/update sequence because
+            // this object may get created but not used.
+        }
+
+        virtual void update(float delta = 0) override
+        {
+            UpdatableObject::update(delta);
+
+            if (use_sim_time_) {
+            	elapsed_total_sec_ += delta;
+                elapsed_interval_sec_ += delta;
+                ++update_count_;
+
+                //if startup_delay_ > 0 then we consider startup_delay_ as the first interval
+                //that needs to be complete
+                if (!startup_complete_) {
+                    if (Utils::isDefinitelyGreaterThan(startup_delay_, 0.0f)) {
+                        //see if we have spent startup_delay_ time yet
+                        interval_complete_ = elapsed_interval_sec_ >= startup_delay_;
+                    }
+                    else //no special startup delay is needed
+                        startup_complete_ = true;
+                }
+
+                //if startup is complete, we will do regular intervals from now one
+                if (startup_complete_)
+                    interval_complete_ = elapsed_interval_sec_ >= interval_size_sec_;
+
+                //when any interval is done, reset the state and repeat
+                if (interval_complete_) {
+                    last_elapsed_interval_sec_ = elapsed_interval_sec_;
+                    last_time_ = clock()->nowNanos();
+                    elapsed_interval_sec_ = 0;
+                    startup_complete_ = true;
+                }
+
+            } else{
+
+                elapsed_total_sec_ = clock()->elapsedSince(first_time_);
+                elapsed_interval_sec_ = clock()->elapsedSince(last_time_);
+                ++update_count_;
+
+                //if startup_delay_ > 0 then we consider startup_delay_ as the first interval
+                //that needs to be complete
+                if (!startup_complete_) {
+                    if (Utils::isDefinitelyGreaterThan(startup_delay_, 0.0f)) {
+                        //see if we have spent startup_delay_ time yet
+                        interval_complete_ = elapsed_interval_sec_ >= startup_delay_;
+                    }
+                    else //no special startup delay is needed
+                        startup_complete_ = true;
+                }
+
+                //if startup is complete, we will do regular intervals from now one
+                if (startup_complete_)
+                    interval_complete_ = elapsed_interval_sec_ >= interval_size_sec_;
+
+                //when any interval is done, reset the state and repeat
+                if (interval_complete_) {
+                    last_elapsed_interval_sec_ = elapsed_interval_sec_;
+                    last_time_ = clock()->nowNanos();
+                    elapsed_interval_sec_ = 0;
+                    startup_complete_ = true;
+                }
+            }
+        }
+        //*** End: UpdatableState implementation ***//
+
+        TTimeDelta getElapsedTotalSec() const
+        {
+            return elapsed_total_sec_;
+        }
+
+        TTimeDelta getElapsedIntervalSec() const
+        {
+            return elapsed_interval_sec_;
+        }
+
+        TTimeDelta getLastElapsedIntervalSec() const
+        {
+            return last_elapsed_interval_sec_;
+        }
+
+        bool isWaitComplete() const
+        {
+            return interval_complete_;
+        }
+
+        bool isStartupComplete() const
+        {
+            return startup_complete_;
+        }
+
+        uint getUpdateCount() const
+        {
+            return update_count_;
+        }
+
+        TTimePoint getLastTime() const
+        {
+            return last_time_;
+        }
+
+        TTimePoint getPreviousTime() const
+        {
+            return previous_time_;
+        }
+
+    private:
+        real_T interval_size_sec_;
+        TTimeDelta elapsed_total_sec_;
+        TTimeDelta elapsed_interval_sec_;
+        TTimeDelta last_elapsed_interval_sec_;
+        uint update_count_;
+        real_T frequency_;
+        real_T startup_delay_;
+        bool interval_complete_;
+        bool startup_complete_;
+        bool use_sim_time_;
+        TTimePoint last_time_, first_time_, previous_time_;
+    };
+}
+} //namespace
+#endif