// Copyright (c) Microsoft Corporation. All rights reserved.
// Licensed under the MIT License.

#ifndef msr_airlib_SimpleFlightDroneController_hpp
#define msr_airlib_SimpleFlightDroneController_hpp

#include "vehicles/multirotor/api/MultirotorApiBase.hpp"
#include "sensors/SensorCollection.hpp"
#include "physics/Environment.hpp"
#include "physics/Kinematics.hpp"
#include "vehicles/multirotor/MultiRotorParams.hpp"
#include "common/Common.hpp"
#include "firmware/Firmware.hpp"
#include "AirSimSimpleFlightBoard.hpp"
#include "AirSimSimpleFlightCommLink.hpp"
#include "AirSimSimpleFlightEstimator.hpp"
#include "AirSimSimpleFlightCommon.hpp"
#include "physics/PhysicsBody.hpp"
#include "common/AirSimSettings.hpp"

//TODO: we need to protect contention between physics thread and API server thread

namespace msr
{
namespace airlib
{

    class SimpleFlightApi : public MultirotorApiBase
    {

    public:
        SimpleFlightApi(const MultiRotorParams* vehicle_params, const AirSimSettings::VehicleSetting* vehicle_setting)
            : vehicle_params_(vehicle_params)
        {
            readSettings(*vehicle_setting);

            //TODO: set below properly for better high speed safety
            safety_params_.vel_to_breaking_dist = safety_params_.min_breaking_dist = 0;

            //create sim implementations of board and commlink
            board_.reset(new AirSimSimpleFlightBoard(&params_));
            comm_link_.reset(new AirSimSimpleFlightCommLink());
            estimator_.reset(new AirSimSimpleFlightEstimator());

            //create firmware
            firmware_.reset(new simple_flight::Firmware(&params_, board_.get(), comm_link_.get(), estimator_.get()));
        }

    public: //VehicleApiBase implementation
        virtual void resetImplementation() override
        {
            MultirotorApiBase::resetImplementation();

<<<<<<< HEAD
        firmware_->reset();
    }
    virtual void update(float delta = 0) override
    {
        MultirotorApiBase::update(delta);
=======
            firmware_->reset();
        }
        virtual void update() override
        {
            MultirotorApiBase::update();
>>>>>>> 9c84fc13

            //update controller which will update actuator control signal
            firmware_->update();
        }
        virtual bool isApiControlEnabled() const override
        {
            return firmware_->offboardApi().hasApiControl();
        }
        virtual void enableApiControl(bool is_enabled) override
        {
            if (is_enabled) {
                //comm_link should print message so no extra handling for errors
                std::string message;
                firmware_->offboardApi().requestApiControl(message);
            }
            else
                firmware_->offboardApi().releaseApiControl();
        }
        virtual bool armDisarm(bool arm) override
        {
            std::string message;
            if (arm)
                return firmware_->offboardApi().arm(message);
            else
                return firmware_->offboardApi().disarm(message);
        }
        virtual GeoPoint getHomeGeoPoint() const override
        {
            return AirSimSimpleFlightCommon::toGeoPoint(firmware_->offboardApi().getHomeGeoPoint());
        }
        virtual void getStatusMessages(std::vector<std::string>& messages) override
        {
            comm_link_->getStatusMessages(messages);
        }

        virtual const SensorCollection& getSensors() const override
        {
            return vehicle_params_->getSensors();
        }

    public: //MultirotorApiBase implementation
        virtual real_T getActuation(unsigned int rotor_index) const override
        {
            auto control_signal = board_->getMotorControlSignal(rotor_index);
            return control_signal;
        }
        virtual size_t getActuatorCount() const override
        {
            return vehicle_params_->getParams().rotor_count;
        }
        virtual void moveByRC(const RCData& rc_data) override
        {
            setRCData(rc_data);
        }
        virtual void setSimulatedGroundTruth(const Kinematics::State* kinematics, const Environment* environment) override
        {
            board_->setGroundTruthKinematics(kinematics);
            estimator_->setGroundTruthKinematics(kinematics, environment);
        }
        virtual bool setRCData(const RCData& rc_data) override
        {
            last_rcData_ = rc_data;
            if (rc_data.is_valid) {
                board_->setIsRcConnected(true);
                board_->setInputChannel(0, rc_data.roll); //X
                board_->setInputChannel(1, rc_data.yaw); //Y
                board_->setInputChannel(2, rc_data.throttle); //F
                board_->setInputChannel(3, -rc_data.pitch); //Z
                board_->setInputChannel(4, static_cast<float>(rc_data.getSwitch(0))); //angle rate or level
                board_->setInputChannel(5, static_cast<float>(rc_data.getSwitch(1))); //Allow API control
                board_->setInputChannel(6, static_cast<float>(rc_data.getSwitch(2)));
                board_->setInputChannel(7, static_cast<float>(rc_data.getSwitch(3)));
                board_->setInputChannel(8, static_cast<float>(rc_data.getSwitch(4)));
                board_->setInputChannel(9, static_cast<float>(rc_data.getSwitch(5)));
                board_->setInputChannel(10, static_cast<float>(rc_data.getSwitch(6)));
                board_->setInputChannel(11, static_cast<float>(rc_data.getSwitch(7)));
            }
            else { //else we don't have RC data
                board_->setIsRcConnected(false);
            }

            return true;
        }

    protected:
        virtual Kinematics::State getKinematicsEstimated() const override
        {
            return AirSimSimpleFlightCommon::toKinematicsState3r(firmware_->offboardApi().getStateEstimator().getKinematicsEstimated());
        }

        virtual Vector3r getPosition() const override
        {
            const auto& val = firmware_->offboardApi().getStateEstimator().getPosition();
            return AirSimSimpleFlightCommon::toVector3r(val);
        }

        virtual Vector3r getVelocity() const override
        {
            const auto& val = firmware_->offboardApi().getStateEstimator().getLinearVelocity();
            return AirSimSimpleFlightCommon::toVector3r(val);
        }

        virtual Quaternionr getOrientation() const override
        {
            const auto& val = firmware_->offboardApi().getStateEstimator().getOrientation();
            return AirSimSimpleFlightCommon::toQuaternion(val);
        }

        virtual LandedState getLandedState() const override
        {
            return firmware_->offboardApi().getLandedState() ? LandedState::Landed : LandedState::Flying;
        }

        virtual RCData getRCData() const override
        {
            //return what we received last time through setRCData
            return last_rcData_;
        }

        virtual GeoPoint getGpsLocation() const override
        {
            return AirSimSimpleFlightCommon::toGeoPoint(firmware_->offboardApi().getGeoPoint());
        }

        virtual float getCommandPeriod() const override
        {
            return 1.0f / 50; //50hz
        }

        virtual float getTakeoffZ() const override
        {
            // pick a number, 3 meters is probably safe
            // enough to get out of the backwash turbulence.  Negative due to NED coordinate system.
            return params_.takeoff.takeoff_z;
        }

        virtual float getDistanceAccuracy() const override
        {
            return 0.5f; //measured in simulator by firing commands "MoveToLocation -x 0 -y 0" multiple times and looking at distance traveled
        }

        virtual void commandMotorPWMs(float front_right_pwm, float rear_left_pwm, float front_left_pwm, float rear_right_pwm) override
        {
            //Utils::log(Utils::stringf("commandMotorPWMs %f, %f, %f, %f", front_right_pwm, rear_left_pwm, front_left_pwm, rear_right_pwm));

            typedef simple_flight::GoalModeType GoalModeType;
            simple_flight::GoalMode mode(GoalModeType::Passthrough, GoalModeType::Passthrough, GoalModeType::Passthrough, GoalModeType::Passthrough);

            simple_flight::Axis4r goal(front_right_pwm, rear_left_pwm, front_left_pwm, rear_right_pwm);

            std::string message;
            firmware_->offboardApi().setGoalAndMode(&goal, &mode, message);
        }

        virtual void commandRollPitchYawZ(float roll, float pitch, float yaw, float z) override
        {
            //Utils::log(Utils::stringf("commandRollPitchYawZ %f, %f, %f, %f", pitch, roll, z, yaw));

            typedef simple_flight::GoalModeType GoalModeType;
            simple_flight::GoalMode mode(GoalModeType::AngleLevel, GoalModeType::AngleLevel, GoalModeType::AngleLevel, GoalModeType::PositionWorld);

            simple_flight::Axis4r goal(roll, pitch, yaw, z);

            std::string message;
            firmware_->offboardApi().setGoalAndMode(&goal, &mode, message);
        }

        virtual void commandRollPitchYawThrottle(float roll, float pitch, float yaw, float throttle) override
        {
            //Utils::log(Utils::stringf("commandRollPitchYawThrottle %f, %f, %f, %f", roll, pitch, yaw, throttle));

            typedef simple_flight::GoalModeType GoalModeType;
            simple_flight::GoalMode mode(GoalModeType::AngleLevel, GoalModeType::AngleLevel, GoalModeType::AngleLevel, GoalModeType::Passthrough);

            simple_flight::Axis4r goal(roll, pitch, yaw, throttle);

            std::string message;
            firmware_->offboardApi().setGoalAndMode(&goal, &mode, message);
        }

        virtual void commandRollPitchYawrateThrottle(float roll, float pitch, float yaw_rate, float throttle) override
        {
            //Utils::log(Utils::stringf("commandRollPitchYawThrottle %f, %f, %f, %f", roll, pitch, yaw, throttle));

            typedef simple_flight::GoalModeType GoalModeType;
            simple_flight::GoalMode mode(GoalModeType::AngleLevel, GoalModeType::AngleLevel, GoalModeType::AngleRate, GoalModeType::Passthrough);

            simple_flight::Axis4r goal(roll, pitch, yaw_rate, throttle);

            std::string message;
            firmware_->offboardApi().setGoalAndMode(&goal, &mode, message);
        }

        virtual void commandRollPitchYawrateZ(float roll, float pitch, float yaw_rate, float z) override
        {
            //Utils::log(Utils::stringf("commandRollPitchYawThrottle %f, %f, %f, %f", roll, pitch, yaw_rate, throttle));

            typedef simple_flight::GoalModeType GoalModeType;
            simple_flight::GoalMode mode(GoalModeType::AngleLevel, GoalModeType::AngleLevel, GoalModeType::AngleRate, GoalModeType::PositionWorld);

            simple_flight::Axis4r goal(roll, pitch, yaw_rate, z);

            std::string message;
            firmware_->offboardApi().setGoalAndMode(&goal, &mode, message);
        }

        virtual void commandAngleRatesZ(float roll_rate, float pitch_rate, float yaw_rate, float z) override
        {
            //Utils::log(Utils::stringf("commandRollPitchYawThrottle %f, %f, %f, %f", roll, pitch, yaw_rate, throttle));

            typedef simple_flight::GoalModeType GoalModeType;
            simple_flight::GoalMode mode(GoalModeType::AngleRate, GoalModeType::AngleRate, GoalModeType::AngleRate, GoalModeType::PositionWorld);

            simple_flight::Axis4r goal(roll_rate, pitch_rate, yaw_rate, z);

            std::string message;
            firmware_->offboardApi().setGoalAndMode(&goal, &mode, message);
        }

        virtual void commandAngleRatesThrottle(float roll_rate, float pitch_rate, float yaw_rate, float throttle) override
        {
            //Utils::log(Utils::stringf("commandRollPitchYawThrottle %f, %f, %f, %f", roll, pitch, yaw_rate, throttle));

            typedef simple_flight::GoalModeType GoalModeType;
            simple_flight::GoalMode mode(GoalModeType::AngleRate, GoalModeType::AngleRate, GoalModeType::AngleRate, GoalModeType::Passthrough);

            simple_flight::Axis4r goal(roll_rate, pitch_rate, yaw_rate, throttle);

            std::string message;
            firmware_->offboardApi().setGoalAndMode(&goal, &mode, message);
        }

        virtual void commandVelocity(float vx, float vy, float vz, const YawMode& yaw_mode) override
        {
            //Utils::log(Utils::stringf("commandVelocity %f, %f, %f, %f", vx, vy, vz, yaw_mode.yaw_or_rate));

            typedef simple_flight::GoalModeType GoalModeType;
            simple_flight::GoalMode mode(GoalModeType::VelocityWorld, GoalModeType::VelocityWorld, yaw_mode.is_rate ? GoalModeType::AngleRate : GoalModeType::AngleLevel, GoalModeType::VelocityWorld);

            simple_flight::Axis4r goal(vy, vx, Utils::degreesToRadians(yaw_mode.yaw_or_rate), vz);

            std::string message;
            firmware_->offboardApi().setGoalAndMode(&goal, &mode, message);
        }

        virtual void commandVelocityZ(float vx, float vy, float z, const YawMode& yaw_mode) override
        {
            //Utils::log(Utils::stringf("commandVelocityZ %f, %f, %f, %f", vx, vy, z, yaw_mode.yaw_or_rate));

            typedef simple_flight::GoalModeType GoalModeType;
            simple_flight::GoalMode mode(GoalModeType::VelocityWorld, GoalModeType::VelocityWorld, yaw_mode.is_rate ? GoalModeType::AngleRate : GoalModeType::AngleLevel, GoalModeType::PositionWorld);

            simple_flight::Axis4r goal(vy, vx, Utils::degreesToRadians(yaw_mode.yaw_or_rate), z);

            std::string message;
            firmware_->offboardApi().setGoalAndMode(&goal, &mode, message);
        }

        virtual void setControllerGains(uint8_t controller_type, const vector<float>& kp, const vector<float>& ki, const vector<float>& kd) override
        {
            simple_flight::GoalModeType controller_type_enum = static_cast<simple_flight::GoalModeType>(controller_type);

            vector<float> kp_axis4(4);
            vector<float> ki_axis4(4);
            vector<float> kd_axis4(4);

            switch (controller_type_enum) {
            // roll gain, pitch gain, yaw gain, and no gains in throttle / z axis
            case simple_flight::GoalModeType::AngleRate:
                kp_axis4 = { kp[0], kp[1], kp[2], 1.0 };
                ki_axis4 = { ki[0], ki[1], ki[2], 0.0 };
                kd_axis4 = { kd[0], kd[1], kd[2], 0.0 };
                params_.angle_rate_pid.p.setValues(kp_axis4);
                params_.angle_rate_pid.i.setValues(ki_axis4);
                params_.angle_rate_pid.d.setValues(kd_axis4);
                params_.gains_changed = true;
                break;
            case simple_flight::GoalModeType::AngleLevel:
                kp_axis4 = { kp[0], kp[1], kp[2], 1.0 };
                ki_axis4 = { ki[0], ki[1], ki[2], 0.0 };
                kd_axis4 = { kd[0], kd[1], kd[2], 0.0 };
                params_.angle_level_pid.p.setValues(kp_axis4);
                params_.angle_level_pid.i.setValues(ki_axis4);
                params_.angle_level_pid.d.setValues(kd_axis4);
                params_.gains_changed = true;
                break;
            case simple_flight::GoalModeType::VelocityWorld:
                kp_axis4 = { kp[1], kp[0], 0.0, kp[2] };
                ki_axis4 = { ki[1], ki[0], 0.0, ki[2] };
                kd_axis4 = { kd[1], kd[0], 0.0, kd[2] };
                params_.velocity_pid.p.setValues(kp_axis4);
                params_.velocity_pid.i.setValues(ki_axis4);
                params_.velocity_pid.d.setValues(kd_axis4);
                params_.gains_changed = true;
                break;
            case simple_flight::GoalModeType::PositionWorld:
                kp_axis4 = { kp[1], kp[0], 0.0, kp[2] };
                ki_axis4 = { ki[1], ki[0], 0.0, ki[2] };
                kd_axis4 = { kd[1], kd[0], 0.0, kd[2] };
                params_.position_pid.p.setValues(kp_axis4);
                params_.position_pid.i.setValues(ki_axis4);
                params_.position_pid.d.setValues(kd_axis4);
                params_.gains_changed = true;
                break;
            default:
                Utils::log("Unimplemented controller type");
                break;
            }
        }

        virtual void commandPosition(float x, float y, float z, const YawMode& yaw_mode) override
        {
            //Utils::log(Utils::stringf("commandPosition %f, %f, %f, %f", x, y, z, yaw_mode.yaw_or_rate));

            typedef simple_flight::GoalModeType GoalModeType;
            simple_flight::GoalMode mode(GoalModeType::PositionWorld, GoalModeType::PositionWorld, yaw_mode.is_rate ? GoalModeType::AngleRate : GoalModeType::AngleLevel, GoalModeType::PositionWorld);

            simple_flight::Axis4r goal(y, x, Utils::degreesToRadians(yaw_mode.yaw_or_rate), z);

            std::string message;
            firmware_->offboardApi().setGoalAndMode(&goal, &mode, message);
        }

        virtual const MultirotorApiParams& getMultirotorApiParams() const override
        {
            return safety_params_;
        }

        //*** End: MultirotorApiBase implementation ***//

    private:
        //convert pitch, roll, yaw from -1 to 1 to PWM
        static uint16_t angleToPwm(float angle)
        {
            return static_cast<uint16_t>(angle * 500.0f + 1500.0f);
        }
        static uint16_t thrustToPwm(float thrust)
        {
            return static_cast<uint16_t>((thrust < 0 ? 0 : thrust) * 1000.0f + 1000.0f);
        }
        static uint16_t switchTopwm(float switchVal, uint maxSwitchVal = 1)
        {
            return static_cast<uint16_t>(1000.0f * switchVal / maxSwitchVal + 1000.0f);
        }

        void readSettings(const AirSimSettings::VehicleSetting& vehicle_setting)
        {
            params_.default_vehicle_state = simple_flight::VehicleState::fromString(
                vehicle_setting.default_vehicle_state == "" ? "Armed" : vehicle_setting.default_vehicle_state);

            remote_control_id_ = vehicle_setting.rc.remote_control_id;
            params_.rc.allow_api_when_disconnected = vehicle_setting.rc.allow_api_when_disconnected;
            params_.rc.allow_api_always = vehicle_setting.allow_api_always;
        }

    private:
        const MultiRotorParams* vehicle_params_;

        int remote_control_id_ = 0;
        simple_flight::Params params_;

        unique_ptr<AirSimSimpleFlightBoard> board_;
        unique_ptr<AirSimSimpleFlightCommLink> comm_link_;
        unique_ptr<AirSimSimpleFlightEstimator> estimator_;
        unique_ptr<simple_flight::IFirmware> firmware_;

        MultirotorApiParams safety_params_;

        RCData last_rcData_;
    };
}
} //namespace
#endif<|MERGE_RESOLUTION|>--- conflicted
+++ resolved
@@ -51,19 +51,11 @@
         {
             MultirotorApiBase::resetImplementation();
 
-<<<<<<< HEAD
-        firmware_->reset();
-    }
-    virtual void update(float delta = 0) override
-    {
-        MultirotorApiBase::update(delta);
-=======
             firmware_->reset();
         }
-        virtual void update() override
-        {
-            MultirotorApiBase::update();
->>>>>>> 9c84fc13
+        virtual void update(float delta = 0) override
+        {
+            MultirotorApiBase::update(float delta = 0);
 
             //update controller which will update actuator control signal
             firmware_->update();
