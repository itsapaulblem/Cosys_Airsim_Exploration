--- conflicted
+++ resolved
@@ -1,187 +1,100 @@
-// Copyright (c) Microsoft Corporation. All rights reserved.
-// Licensed under the MIT License.
-
-#ifndef airsim_core_PhysicsBodyVertex_hpp
-#define airsim_core_PhysicsBodyVertex_hpp
-
-#include "common/UpdatableObject.hpp"
-#include "common/Common.hpp"
-#include "common/CommonStructs.hpp"
-
-namespace msr
-{
-namespace airlib
-{
-
-    class PhysicsBodyVertex : public UpdatableObject
-    {
-<<<<<<< HEAD
-        unused(wrench);
-        //derived class should override if this is force/torque 
-        //generating vertex
-    }
-public:
-    real_T getDragFactor() const
-    {
-        return drag_factor_;
-    }
-    void setDragFactor(real_T val)
-    {
-        drag_factor_ = val;
-    }
-
-    PhysicsBodyVertex()
-    {
-        //allow default constructor with later call for initialize
-    }
-    PhysicsBodyVertex(const Vector3r& position, const Vector3r& normal, real_T drag_factor = 0)
-    {
-        initialize(position, normal, drag_factor);
-    }
-    void initialize(const Vector3r& position, const Vector3r& normal, real_T drag_factor = 0)
-    {
-        initial_position_ = position;
-        initial_normal_ = normal;
-        drag_factor_ = drag_factor;
-    }
-
-
-    //*** Start: UpdatableState implementation ***//
-    virtual void reset() override
-    {
-        UpdatableObject::reset();
-
-        position_ = initial_position_;
-        normal_ = initial_normal_;
-
-        current_wrench_ = Wrench::zero();
-    }
-
-    virtual void update(float delta = 0) override
-    {
-        UpdatableObject::update(delta);
-
-        setWrench(current_wrench_);
-    }
-    //*** End: UpdatableState implementation ***//
-
-
-    //getters, setters
-    Vector3r getPosition() const
-    {
-        return position_;
-    }
-    void setPosition(const Vector3r& position)
-    {
-        position_ = position;
-    }
-
-
-    Vector3r getNormal() const
-    {
-        return normal_;
-    }
-    void setNormal(const Vector3r& normal)
-    {
-        normal_ = normal;
-    }
-
-
-    Wrench getWrench() const
-    {
-        return current_wrench_;
-    }
-
-private:
-    Vector3r initial_position_, position_;
-    Vector3r initial_normal_, normal_;
-    Wrench current_wrench_;
-    real_T drag_factor_;
-};
-
-}} //namespace
-=======
-    protected:
-        virtual void setWrench(Wrench& wrench)
-        {
-            unused(wrench);
-            //derived class should override if this is force/torque
-            //generating vertex
-        }
-
-    public:
-        real_T getDragFactor() const
-        {
-            return drag_factor_;
-        }
-        void setDragFactor(real_T val)
-        {
-            drag_factor_ = val;
-        }
-
-        PhysicsBodyVertex()
-        {
-            //allow default constructor with later call for initialize
-        }
-        PhysicsBodyVertex(const Vector3r& position, const Vector3r& normal, real_T drag_factor = 0)
-        {
-            initialize(position, normal, drag_factor);
-        }
-        void initialize(const Vector3r& position, const Vector3r& normal, real_T drag_factor = 0)
-        {
-            initial_position_ = position;
-            initial_normal_ = normal;
-            drag_factor_ = drag_factor;
-        }
-
-        //*** Start: UpdatableState implementation ***//
-        virtual void resetImplementation() override
-        {
-            position_ = initial_position_;
-            normal_ = initial_normal_;
-
-            current_wrench_ = Wrench::zero();
-        }
-
-        virtual void update() override
-        {
-            UpdatableObject::update();
-
-            setWrench(current_wrench_);
-        }
-        //*** End: UpdatableState implementation ***//
-
-        //getters, setters
-        Vector3r getPosition() const
-        {
-            return position_;
-        }
-        void setPosition(const Vector3r& position)
-        {
-            position_ = position;
-        }
-
-        Vector3r getNormal() const
-        {
-            return normal_;
-        }
-        void setNormal(const Vector3r& normal)
-        {
-            normal_ = normal;
-        }
-
-        Wrench getWrench() const
-        {
-            return current_wrench_;
-        }
-
-    private:
-        Vector3r initial_position_, position_;
-        Vector3r initial_normal_, normal_;
-        Wrench current_wrench_;
-        real_T drag_factor_;
-    };
-}
-} //namespace
->>>>>>> 9c84fc13
-#endif
+// Copyright (c) Microsoft Corporation. All rights reserved.
+// Licensed under the MIT License.
+
+#ifndef airsim_core_PhysicsBodyVertex_hpp
+#define airsim_core_PhysicsBodyVertex_hpp
+
+#include "common/UpdatableObject.hpp"
+#include "common/Common.hpp"
+#include "common/CommonStructs.hpp"
+
+namespace msr
+{
+namespace airlib
+{
+
+    class PhysicsBodyVertex : public UpdatableObject
+    {
+    protected:
+        virtual void setWrench(Wrench& wrench)
+        {
+            unused(wrench);
+            //derived class should override if this is force/torque
+            //generating vertex
+        }
+
+    public:
+        real_T getDragFactor() const
+        {
+            return drag_factor_;
+        }
+        void setDragFactor(real_T val)
+        {
+            drag_factor_ = val;
+        }
+
+        PhysicsBodyVertex()
+        {
+            //allow default constructor with later call for initialize
+        }
+        PhysicsBodyVertex(const Vector3r& position, const Vector3r& normal, real_T drag_factor = 0)
+        {
+            initialize(position, normal, drag_factor);
+        }
+        void initialize(const Vector3r& position, const Vector3r& normal, real_T drag_factor = 0)
+        {
+            initial_position_ = position;
+            initial_normal_ = normal;
+            drag_factor_ = drag_factor;
+        }
+
+        //*** Start: UpdatableState implementation ***//
+        virtual void resetImplementation() override
+        {
+            position_ = initial_position_;
+            normal_ = initial_normal_;
+
+            current_wrench_ = Wrench::zero();
+        }
+
+        virtual void update(float delta = 0) override
+        {
+            UpdatableObject::update(delta);
+
+            setWrench(current_wrench_);
+        }
+        //*** End: UpdatableState implementation ***//
+
+        //getters, setters
+        Vector3r getPosition() const
+        {
+            return position_;
+        }
+        void setPosition(const Vector3r& position)
+        {
+            position_ = position;
+        }
+
+        Vector3r getNormal() const
+        {
+            return normal_;
+        }
+        void setNormal(const Vector3r& normal)
+        {
+            normal_ = normal;
+        }
+
+        Wrench getWrench() const
+        {
+            return current_wrench_;
+        }
+
+    private:
+        Vector3r initial_position_, position_;
+        Vector3r initial_normal_, normal_;
+        Wrench current_wrench_;
+        real_T drag_factor_;
+    };
+}
+} //namespace
+#endif