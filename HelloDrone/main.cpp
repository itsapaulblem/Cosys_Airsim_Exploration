// Copyright (c) Microsoft Corporation. All rights reserved.
// Licensed under the MIT License.

#include "common/common_utils/StrictMode.hpp"
STRICT_MODE_OFF
#ifndef RPCLIB_MSGPACK
#define RPCLIB_MSGPACK clmdep_msgpack
#endif // !RPCLIB_MSGPACK
#include "rpc/rpc_error.h"
STRICT_MODE_ON

#include "vehicles/multirotor/api/MultirotorRpcLibClient.hpp"
#include "common/common_utils/FileSystem.hpp"
#include <iostream>
#include <chrono>

int main() 
{
    using namespace msr::airlib;

    msr::airlib::MultirotorRpcLibClient client;
    typedef ImageCaptureBase::ImageRequest ImageRequest;
    typedef ImageCaptureBase::ImageResponse ImageResponse;
    typedef ImageCaptureBase::ImageType ImageType;
    typedef common_utils::FileSystem FileSystem;
    
    try {
        client.confirmConnection();

        std::cout << "Press Enter to get FPV image" << std::endl; std::cin.get();
        vector<ImageRequest> request = { ImageRequest("0", ImageType::Scene), ImageRequest("1", ImageType::DepthPlanner, true) };
        const vector<ImageResponse>& response = client.simGetImages(request);
        std::cout << "# of images received: " << response.size() << std::endl;

        if (response.size() > 0) {
            std::cout << "Enter path with ending separator to save images (leave empty for no save)" << std::endl; 
            std::string path;
            std::getline(std::cin, path);

            for (const ImageResponse& image_info : response) {
                std::cout << "Image uint8 size: " << image_info.image_data_uint8.size() << std::endl;
                std::cout << "Image float size: " << image_info.image_data_float.size() << std::endl;

                if (path != "") {
                    std::string file_path = FileSystem::combine(path, std::to_string(image_info.time_stamp));
                    if (image_info.pixels_as_float) {
                        Utils::writePfmFile(image_info.image_data_float.data(), image_info.width, image_info.height,
                            file_path + ".pfm");
                    }
                    else {
                        std::ofstream file(file_path + ".png", std::ios::binary);
                        file.write(reinterpret_cast<const char*>(image_info.image_data_uint8.data()), image_info.image_data_uint8.size());
                        file.close();
                    }
                }
            }
        }

        std::cout << "Press Enter to arm the drone" << std::endl; std::cin.get();
        client.enableApiControl(true);
        client.armDisarm(true);
<<<<<<< HEAD
/*
        auto barometer_data = client.getBarometerData();
        std::cout << "Barometer data \n" 
            << "barometer_data.time_stamp \t" << barometer_data.time_stamp << std::endl
            << "barometer_data.altitude \t" << barometer_data.altitude << std::endl
            << "barometer_data.pressure \t" << barometer_data.pressure << std::endl
            << "barometer_data.qnh \t" << barometer_data.qnh << std::endl;

        auto imu_data = client.getImuData();
        std::cout << "IMU data \n" 
            << "imu_data.time_stamp \t" << imu_data.time_stamp << std::endl 
            << "imu_data.orientation \t" << imu_data.orientation << std::endl 
            << "imu_data.angular_velocity \t" << imu_data.angular_velocity << std::endl 
            << "imu_data.linear_acceleration \t" << imu_data.linear_acceleration << std::endl;

        auto gps_data = client.getGpsData();
        std::cout << "GPS data \n" 
            << "gps_data.time_stamp \t" << gps_data.time_stamp << std::endl 
            << "gps_data.gnss.time_utc \t" << gps_data.gnss.time_utc << std::endl
            << "gps_data.gnss.geo_point \t" << gps_data.gnss.geo_point << std::endl
            << "gps_data.gnss.eph \t" << gps_data.gnss.eph << std::endl
            << "gps_data.gnss.epv \t" << gps_data.gnss.epv << std::endl
            << "gps_data.gnss.velocity \t" << gps_data.gnss.velocity << std::endl
            << "gps_data.gnss.fix_type \t" << gps_data.gnss.fix_type << std::endl;

        auto magnetometer_data = client.getMagnetometerData();
        std::cout << "Magnetometer data \n" 
            << "magnetometer_data.time_stamp \t" << magnetometer_data.time_stamp << std::endl 
            << "magnetometer_data.magnetic_field_body \t" << magnetometer_data.magnetic_field_body << std::endl; 
            // << "magnetometer_data.magnetic_field_covariance" << magnetometer_data.magnetic_field_covariance // not implemented in sensor*/
=======

//        auto barometer_data = client.getBarometerData();
//        std::cout << "Barometer data \n"
//            << "barometer_data.time_stamp \t" << barometer_data.time_stamp << std::endl
//            << "barometer_data.altitude \t" << barometer_data.altitude << std::endl
//            << "barometer_data.pressure \t" << barometer_data.pressure << std::endl
//            << "barometer_data.qnh \t" << barometer_data.qnh << std::endl;
//
//        auto imu_data = client.getImuData();
//        std::cout << "IMU data \n"
//            << "imu_data.time_stamp \t" << imu_data.time_stamp << std::endl
//            << "imu_data.orientation \t" << imu_data.orientation << std::endl
//            << "imu_data.angular_velocity \t" << imu_data.angular_velocity << std::endl
//            << "imu_data.linear_acceleration \t" << imu_data.linear_acceleration << std::endl;
//
//        auto gps_data = client.getGpsData();
//        std::cout << "GPS data \n"
//            << "gps_data.time_stamp \t" << gps_data.time_stamp << std::endl
//            << "gps_data.gnss.time_utc \t" << gps_data.gnss.time_utc << std::endl
//            << "gps_data.gnss.geo_point \t" << gps_data.gnss.geo_point << std::endl
//            << "gps_data.gnss.eph \t" << gps_data.gnss.eph << std::endl
//            << "gps_data.gnss.epv \t" << gps_data.gnss.epv << std::endl
//            << "gps_data.gnss.velocity \t" << gps_data.gnss.velocity << std::endl
//            << "gps_data.gnss.fix_type \t" << gps_data.gnss.fix_type << std::endl;
//
//        auto magnetometer_data = client.getMagnetometerData();
//        std::cout << "Magnetometer data \n"
//            << "magnetometer_data.time_stamp \t" << magnetometer_data.time_stamp << std::endl
//            << "magnetometer_data.magnetic_field_body \t" << magnetometer_data.magnetic_field_body << std::endl;
//            // << "magnetometer_data.magnetic_field_covariance" << magnetometer_data.magnetic_field_covariance // not implemented in sensor
>>>>>>> 93fce997

        std::cout << "Press Enter to takeoff" << std::endl; std::cin.get();
        float takeoffTimeout = 5; 
        client.takeoffAsync(takeoffTimeout)->waitOnLastTask();

        // switch to explicit hover mode so that this is the fall back when 
        // move* commands are finished.
        std::this_thread::sleep_for(std::chrono::duration<double>(5));
        client.hoverAsync()->waitOnLastTask();

        std::cout << "Press Enter to fly in a 10m box pattern at 3 m/s velocity" << std::endl; std::cin.get();
        // moveByVelocityZ is an offboard operation, so we need to set offboard mode.
        client.enableApiControl(true); 
        auto position = client.getMultirotorState().getPosition();
        float z = position.z(); // current position (NED coordinate system).  
        const float speed = 3.0f;
        const float size = 10.0f; 
        const float duration = size / speed;
        DrivetrainType driveTrain = DrivetrainType::ForwardOnly;
        YawMode yaw_mode(true, 0);
        std::cout << "moveByVelocityZ(" << speed << ", 0, " << z << "," << duration << ")" << std::endl;
        client.moveByVelocityZAsync(speed, 0, z, duration, driveTrain, yaw_mode);
        std::this_thread::sleep_for(std::chrono::duration<double>(duration));
        std::cout << "moveByVelocityZ(0, " << speed << "," << z << "," << duration << ")" << std::endl;
        client.moveByVelocityZAsync(0, speed, z, duration, driveTrain, yaw_mode);
        std::this_thread::sleep_for(std::chrono::duration<double>(duration));
        std::cout << "moveByVelocityZ(" << -speed << ", 0, " << z << "," << duration << ")" << std::endl;
        client.moveByVelocityZAsync(-speed, 0, z, duration, driveTrain, yaw_mode);
        std::this_thread::sleep_for(std::chrono::duration<double>(duration));
        std::cout << "moveByVelocityZ(0, " << -speed << "," << z << "," << duration << ")" << std::endl;
        client.moveByVelocityZAsync(0, -speed, z, duration, driveTrain, yaw_mode);
        std::this_thread::sleep_for(std::chrono::duration<double>(duration));

        client.hoverAsync()->waitOnLastTask();

        std::cout << "Press Enter to land" << std::endl; std::cin.get();
        client.landAsync()->waitOnLastTask();

        std::cout << "Press Enter to disarm" << std::endl; std::cin.get();
        client.armDisarm(false);

    }
    catch (rpc::rpc_error&  e) {
        std::string msg = e.get_error().as<std::string>();
        std::cout << "Exception raised by the API, something went wrong." << std::endl << msg << std::endl;
    }

    return 0;
}
<|MERGE_RESOLUTION|>--- conflicted
+++ resolved
@@ -1,173 +1,140 @@
-// Copyright (c) Microsoft Corporation. All rights reserved.
-// Licensed under the MIT License.
-
-#include "common/common_utils/StrictMode.hpp"
-STRICT_MODE_OFF
-#ifndef RPCLIB_MSGPACK
-#define RPCLIB_MSGPACK clmdep_msgpack
-#endif // !RPCLIB_MSGPACK
-#include "rpc/rpc_error.h"
-STRICT_MODE_ON
-
-#include "vehicles/multirotor/api/MultirotorRpcLibClient.hpp"
-#include "common/common_utils/FileSystem.hpp"
-#include <iostream>
-#include <chrono>
-
-int main() 
-{
-    using namespace msr::airlib;
-
-    msr::airlib::MultirotorRpcLibClient client;
-    typedef ImageCaptureBase::ImageRequest ImageRequest;
-    typedef ImageCaptureBase::ImageResponse ImageResponse;
-    typedef ImageCaptureBase::ImageType ImageType;
-    typedef common_utils::FileSystem FileSystem;
-    
-    try {
-        client.confirmConnection();
-
-        std::cout << "Press Enter to get FPV image" << std::endl; std::cin.get();
-        vector<ImageRequest> request = { ImageRequest("0", ImageType::Scene), ImageRequest("1", ImageType::DepthPlanner, true) };
-        const vector<ImageResponse>& response = client.simGetImages(request);
-        std::cout << "# of images received: " << response.size() << std::endl;
-
-        if (response.size() > 0) {
-            std::cout << "Enter path with ending separator to save images (leave empty for no save)" << std::endl; 
-            std::string path;
-            std::getline(std::cin, path);
-
-            for (const ImageResponse& image_info : response) {
-                std::cout << "Image uint8 size: " << image_info.image_data_uint8.size() << std::endl;
-                std::cout << "Image float size: " << image_info.image_data_float.size() << std::endl;
-
-                if (path != "") {
-                    std::string file_path = FileSystem::combine(path, std::to_string(image_info.time_stamp));
-                    if (image_info.pixels_as_float) {
-                        Utils::writePfmFile(image_info.image_data_float.data(), image_info.width, image_info.height,
-                            file_path + ".pfm");
-                    }
-                    else {
-                        std::ofstream file(file_path + ".png", std::ios::binary);
-                        file.write(reinterpret_cast<const char*>(image_info.image_data_uint8.data()), image_info.image_data_uint8.size());
-                        file.close();
-                    }
-                }
-            }
-        }
-
-        std::cout << "Press Enter to arm the drone" << std::endl; std::cin.get();
-        client.enableApiControl(true);
-        client.armDisarm(true);
-<<<<<<< HEAD
-/*
-        auto barometer_data = client.getBarometerData();
-        std::cout << "Barometer data \n" 
-            << "barometer_data.time_stamp \t" << barometer_data.time_stamp << std::endl
-            << "barometer_data.altitude \t" << barometer_data.altitude << std::endl
-            << "barometer_data.pressure \t" << barometer_data.pressure << std::endl
-            << "barometer_data.qnh \t" << barometer_data.qnh << std::endl;
-
-        auto imu_data = client.getImuData();
-        std::cout << "IMU data \n" 
-            << "imu_data.time_stamp \t" << imu_data.time_stamp << std::endl 
-            << "imu_data.orientation \t" << imu_data.orientation << std::endl 
-            << "imu_data.angular_velocity \t" << imu_data.angular_velocity << std::endl 
-            << "imu_data.linear_acceleration \t" << imu_data.linear_acceleration << std::endl;
-
-        auto gps_data = client.getGpsData();
-        std::cout << "GPS data \n" 
-            << "gps_data.time_stamp \t" << gps_data.time_stamp << std::endl 
-            << "gps_data.gnss.time_utc \t" << gps_data.gnss.time_utc << std::endl
-            << "gps_data.gnss.geo_point \t" << gps_data.gnss.geo_point << std::endl
-            << "gps_data.gnss.eph \t" << gps_data.gnss.eph << std::endl
-            << "gps_data.gnss.epv \t" << gps_data.gnss.epv << std::endl
-            << "gps_data.gnss.velocity \t" << gps_data.gnss.velocity << std::endl
-            << "gps_data.gnss.fix_type \t" << gps_data.gnss.fix_type << std::endl;
-
-        auto magnetometer_data = client.getMagnetometerData();
-        std::cout << "Magnetometer data \n" 
-            << "magnetometer_data.time_stamp \t" << magnetometer_data.time_stamp << std::endl 
-            << "magnetometer_data.magnetic_field_body \t" << magnetometer_data.magnetic_field_body << std::endl; 
-            // << "magnetometer_data.magnetic_field_covariance" << magnetometer_data.magnetic_field_covariance // not implemented in sensor*/
-=======
-
-//        auto barometer_data = client.getBarometerData();
-//        std::cout << "Barometer data \n"
-//            << "barometer_data.time_stamp \t" << barometer_data.time_stamp << std::endl
-//            << "barometer_data.altitude \t" << barometer_data.altitude << std::endl
-//            << "barometer_data.pressure \t" << barometer_data.pressure << std::endl
-//            << "barometer_data.qnh \t" << barometer_data.qnh << std::endl;
-//
-//        auto imu_data = client.getImuData();
-//        std::cout << "IMU data \n"
-//            << "imu_data.time_stamp \t" << imu_data.time_stamp << std::endl
-//            << "imu_data.orientation \t" << imu_data.orientation << std::endl
-//            << "imu_data.angular_velocity \t" << imu_data.angular_velocity << std::endl
-//            << "imu_data.linear_acceleration \t" << imu_data.linear_acceleration << std::endl;
-//
-//        auto gps_data = client.getGpsData();
-//        std::cout << "GPS data \n"
-//            << "gps_data.time_stamp \t" << gps_data.time_stamp << std::endl
-//            << "gps_data.gnss.time_utc \t" << gps_data.gnss.time_utc << std::endl
-//            << "gps_data.gnss.geo_point \t" << gps_data.gnss.geo_point << std::endl
-//            << "gps_data.gnss.eph \t" << gps_data.gnss.eph << std::endl
-//            << "gps_data.gnss.epv \t" << gps_data.gnss.epv << std::endl
-//            << "gps_data.gnss.velocity \t" << gps_data.gnss.velocity << std::endl
-//            << "gps_data.gnss.fix_type \t" << gps_data.gnss.fix_type << std::endl;
-//
-//        auto magnetometer_data = client.getMagnetometerData();
-//        std::cout << "Magnetometer data \n"
-//            << "magnetometer_data.time_stamp \t" << magnetometer_data.time_stamp << std::endl
-//            << "magnetometer_data.magnetic_field_body \t" << magnetometer_data.magnetic_field_body << std::endl;
-//            // << "magnetometer_data.magnetic_field_covariance" << magnetometer_data.magnetic_field_covariance // not implemented in sensor
->>>>>>> 93fce997
-
-        std::cout << "Press Enter to takeoff" << std::endl; std::cin.get();
-        float takeoffTimeout = 5; 
-        client.takeoffAsync(takeoffTimeout)->waitOnLastTask();
-
-        // switch to explicit hover mode so that this is the fall back when 
-        // move* commands are finished.
-        std::this_thread::sleep_for(std::chrono::duration<double>(5));
-        client.hoverAsync()->waitOnLastTask();
-
-        std::cout << "Press Enter to fly in a 10m box pattern at 3 m/s velocity" << std::endl; std::cin.get();
-        // moveByVelocityZ is an offboard operation, so we need to set offboard mode.
-        client.enableApiControl(true); 
-        auto position = client.getMultirotorState().getPosition();
-        float z = position.z(); // current position (NED coordinate system).  
-        const float speed = 3.0f;
-        const float size = 10.0f; 
-        const float duration = size / speed;
-        DrivetrainType driveTrain = DrivetrainType::ForwardOnly;
-        YawMode yaw_mode(true, 0);
-        std::cout << "moveByVelocityZ(" << speed << ", 0, " << z << "," << duration << ")" << std::endl;
-        client.moveByVelocityZAsync(speed, 0, z, duration, driveTrain, yaw_mode);
-        std::this_thread::sleep_for(std::chrono::duration<double>(duration));
-        std::cout << "moveByVelocityZ(0, " << speed << "," << z << "," << duration << ")" << std::endl;
-        client.moveByVelocityZAsync(0, speed, z, duration, driveTrain, yaw_mode);
-        std::this_thread::sleep_for(std::chrono::duration<double>(duration));
-        std::cout << "moveByVelocityZ(" << -speed << ", 0, " << z << "," << duration << ")" << std::endl;
-        client.moveByVelocityZAsync(-speed, 0, z, duration, driveTrain, yaw_mode);
-        std::this_thread::sleep_for(std::chrono::duration<double>(duration));
-        std::cout << "moveByVelocityZ(0, " << -speed << "," << z << "," << duration << ")" << std::endl;
-        client.moveByVelocityZAsync(0, -speed, z, duration, driveTrain, yaw_mode);
-        std::this_thread::sleep_for(std::chrono::duration<double>(duration));
-
-        client.hoverAsync()->waitOnLastTask();
-
-        std::cout << "Press Enter to land" << std::endl; std::cin.get();
-        client.landAsync()->waitOnLastTask();
-
-        std::cout << "Press Enter to disarm" << std::endl; std::cin.get();
-        client.armDisarm(false);
-
-    }
-    catch (rpc::rpc_error&  e) {
-        std::string msg = e.get_error().as<std::string>();
-        std::cout << "Exception raised by the API, something went wrong." << std::endl << msg << std::endl;
-    }
-
-    return 0;
-}
+// Copyright (c) Microsoft Corporation. All rights reserved.
+// Licensed under the MIT License.
+
+#include "common/common_utils/StrictMode.hpp"
+STRICT_MODE_OFF
+#ifndef RPCLIB_MSGPACK
+#define RPCLIB_MSGPACK clmdep_msgpack
+#endif // !RPCLIB_MSGPACK
+#include "rpc/rpc_error.h"
+STRICT_MODE_ON
+
+#include "vehicles/multirotor/api/MultirotorRpcLibClient.hpp"
+#include "common/common_utils/FileSystem.hpp"
+#include <iostream>
+#include <chrono>
+
+int main() 
+{
+    using namespace msr::airlib;
+
+    msr::airlib::MultirotorRpcLibClient client;
+    typedef ImageCaptureBase::ImageRequest ImageRequest;
+    typedef ImageCaptureBase::ImageResponse ImageResponse;
+    typedef ImageCaptureBase::ImageType ImageType;
+    typedef common_utils::FileSystem FileSystem;
+    
+    try {
+        client.confirmConnection();
+
+        std::cout << "Press Enter to get FPV image" << std::endl; std::cin.get();
+        vector<ImageRequest> request = { ImageRequest("0", ImageType::Scene), ImageRequest("1", ImageType::DepthPlanner, true) };
+        const vector<ImageResponse>& response = client.simGetImages(request);
+        std::cout << "# of images received: " << response.size() << std::endl;
+
+        if (response.size() > 0) {
+            std::cout << "Enter path with ending separator to save images (leave empty for no save)" << std::endl; 
+            std::string path;
+            std::getline(std::cin, path);
+
+            for (const ImageResponse& image_info : response) {
+                std::cout << "Image uint8 size: " << image_info.image_data_uint8.size() << std::endl;
+                std::cout << "Image float size: " << image_info.image_data_float.size() << std::endl;
+
+                if (path != "") {
+                    std::string file_path = FileSystem::combine(path, std::to_string(image_info.time_stamp));
+                    if (image_info.pixels_as_float) {
+                        Utils::writePfmFile(image_info.image_data_float.data(), image_info.width, image_info.height,
+                            file_path + ".pfm");
+                    }
+                    else {
+                        std::ofstream file(file_path + ".png", std::ios::binary);
+                        file.write(reinterpret_cast<const char*>(image_info.image_data_uint8.data()), image_info.image_data_uint8.size());
+                        file.close();
+                    }
+                }
+            }
+        }
+
+        std::cout << "Press Enter to arm the drone" << std::endl; std::cin.get();
+        client.enableApiControl(true);
+        client.armDisarm(true);
+
+//        auto barometer_data = client.getBarometerData();
+//        std::cout << "Barometer data \n"
+//            << "barometer_data.time_stamp \t" << barometer_data.time_stamp << std::endl
+//            << "barometer_data.altitude \t" << barometer_data.altitude << std::endl
+//            << "barometer_data.pressure \t" << barometer_data.pressure << std::endl
+//            << "barometer_data.qnh \t" << barometer_data.qnh << std::endl;
+//
+//        auto imu_data = client.getImuData();
+//        std::cout << "IMU data \n"
+//            << "imu_data.time_stamp \t" << imu_data.time_stamp << std::endl
+//            << "imu_data.orientation \t" << imu_data.orientation << std::endl
+//            << "imu_data.angular_velocity \t" << imu_data.angular_velocity << std::endl
+//            << "imu_data.linear_acceleration \t" << imu_data.linear_acceleration << std::endl;
+//
+//        auto gps_data = client.getGpsData();
+//        std::cout << "GPS data \n"
+//            << "gps_data.time_stamp \t" << gps_data.time_stamp << std::endl
+//            << "gps_data.gnss.time_utc \t" << gps_data.gnss.time_utc << std::endl
+//            << "gps_data.gnss.geo_point \t" << gps_data.gnss.geo_point << std::endl
+//            << "gps_data.gnss.eph \t" << gps_data.gnss.eph << std::endl
+//            << "gps_data.gnss.epv \t" << gps_data.gnss.epv << std::endl
+//            << "gps_data.gnss.velocity \t" << gps_data.gnss.velocity << std::endl
+//            << "gps_data.gnss.fix_type \t" << gps_data.gnss.fix_type << std::endl;
+//
+//        auto magnetometer_data = client.getMagnetometerData();
+//        std::cout << "Magnetometer data \n"
+//            << "magnetometer_data.time_stamp \t" << magnetometer_data.time_stamp << std::endl
+//            << "magnetometer_data.magnetic_field_body \t" << magnetometer_data.magnetic_field_body << std::endl;
+//            // << "magnetometer_data.magnetic_field_covariance" << magnetometer_data.magnetic_field_covariance // not implemented in sensor
+
+        std::cout << "Press Enter to takeoff" << std::endl; std::cin.get();
+        float takeoffTimeout = 5; 
+        client.takeoffAsync(takeoffTimeout)->waitOnLastTask();
+
+        // switch to explicit hover mode so that this is the fall back when 
+        // move* commands are finished.
+        std::this_thread::sleep_for(std::chrono::duration<double>(5));
+        client.hoverAsync()->waitOnLastTask();
+
+        std::cout << "Press Enter to fly in a 10m box pattern at 3 m/s velocity" << std::endl; std::cin.get();
+        // moveByVelocityZ is an offboard operation, so we need to set offboard mode.
+        client.enableApiControl(true); 
+        auto position = client.getMultirotorState().getPosition();
+        float z = position.z(); // current position (NED coordinate system).  
+        const float speed = 3.0f;
+        const float size = 10.0f; 
+        const float duration = size / speed;
+        DrivetrainType driveTrain = DrivetrainType::ForwardOnly;
+        YawMode yaw_mode(true, 0);
+        std::cout << "moveByVelocityZ(" << speed << ", 0, " << z << "," << duration << ")" << std::endl;
+        client.moveByVelocityZAsync(speed, 0, z, duration, driveTrain, yaw_mode);
+        std::this_thread::sleep_for(std::chrono::duration<double>(duration));
+        std::cout << "moveByVelocityZ(0, " << speed << "," << z << "," << duration << ")" << std::endl;
+        client.moveByVelocityZAsync(0, speed, z, duration, driveTrain, yaw_mode);
+        std::this_thread::sleep_for(std::chrono::duration<double>(duration));
+        std::cout << "moveByVelocityZ(" << -speed << ", 0, " << z << "," << duration << ")" << std::endl;
+        client.moveByVelocityZAsync(-speed, 0, z, duration, driveTrain, yaw_mode);
+        std::this_thread::sleep_for(std::chrono::duration<double>(duration));
+        std::cout << "moveByVelocityZ(0, " << -speed << "," << z << "," << duration << ")" << std::endl;
+        client.moveByVelocityZAsync(0, -speed, z, duration, driveTrain, yaw_mode);
+        std::this_thread::sleep_for(std::chrono::duration<double>(duration));
+
+        client.hoverAsync()->waitOnLastTask();
+
+        std::cout << "Press Enter to land" << std::endl; std::cin.get();
+        client.landAsync()->waitOnLastTask();
+
+        std::cout << "Press Enter to disarm" << std::endl; std::cin.get();
+        client.armDisarm(false);
+
+    }
+    catch (rpc::rpc_error&  e) {
+        std::string msg = e.get_error().as<std::string>();
+        std::cout << "Exception raised by the API, something went wrong." << std::endl << msg << std::endl;
+    }
+
+    return 0;
+}